import os
import logging
from typing import Optional, List, Dict
from datetime import datetime
import json
import time
import tempfile
from io import BytesIO
from pathlib import Path
import base64

from ui.document_position_manager import DocumentPositionManager
from ui.read_later_feature import ReadLaterManager, ReadLaterDialog
from ui.reading_stats_widget import ReadingStatsWidget, ReadingStatsDialog
from ui.position_autosave import DocumentPositionAutoSave

from PyQt6.QtWidgets import (
    QWidget, QVBoxLayout, QHBoxLayout, QLabel, 
    QPushButton, QScrollArea, QSplitter, QTextEdit,
    QToolBar, QMenu, QMessageBox, QApplication, QDialog,
<<<<<<< HEAD
    QTabWidget, QLineEdit, QSizePolicy, QCheckBox, QSlider, 
    QInputDialog, QComboBox, QStyle, QTextEdit, QToolButton
=======
    QSizePolicy, QTabWidget, QApplication, QStyle, QComboBox
>>>>>>> 88f47231
)
from PyQt6.QtCore import Qt, pyqtSignal, pyqtSlot, QPoint, QUrl, QObject, QTimer, QSize, QEvent
from PyQt6.QtGui import QAction, QTextCursor, QColor, QTextCharFormat
try:
    from PyQt6.QtWebEngineWidgets import QWebEngineView
    from PyQt6.QtWebEngineCore import QWebEngineSettings
    from PyQt6.QtWebChannel import QWebChannel
    HAS_WEBENGINE = True
except ImportError:
    HAS_WEBENGINE = False

# Separate try block for QtMultimedia since we've had issues with it
QT_MULTIMEDIA_AVAILABLE = False
try:
    from PyQt6.QtMultimedia import QMediaPlayer, QAudioOutput
    QT_MULTIMEDIA_AVAILABLE = True
except (ImportError, RuntimeError) as multimedia_err:
    logger = logging.getLogger(__name__)
    logger.error(f"Failed to import QtMultimedia: {multimedia_err}")

from core.knowledge_base.models import Document, Extract, WebHighlight
from core.content_extractor.extractor import ContentExtractor
from core.document_processor.handlers.epub_handler import EPUBHandler
from .document_extracts_view import DocumentExtractsView
from .load_epub_helper import setup_epub_webview
from .load_youtube_helper import setup_youtube_webview, extract_video_id_from_document
from .youtube_transcript_view import YouTubeTranscriptView
from core.spaced_repetition.incremental_reading import IncrementalReadingManager

logger = logging.getLogger(__name__)

class WebViewCallback(QObject):
    """Callback handler for JavaScript communication with WebView."""
    
    def __init__(self, document_view):
        """Initialize with document view reference."""
        super().__init__()
        self.document_view = document_view
    
    @pyqtSlot(str)
    def selectionChanged(self, text):
        """Handle text selection changes from WebView."""
        if self.document_view:
            self.document_view._handle_webview_selection(text)
    
    @pyqtSlot(str)
    def extractText(self, text):
        """Handle text extraction requests from WebView."""
        if self.document_view and text:
            self.document_view._handle_sm_extract_result(text)
    
    @pyqtSlot(str)
    def createCloze(self, text):
        """Handle cloze creation requests from WebView."""
        if self.document_view and text:
            self.document_view._handle_sm_cloze_result(text)
    
    @pyqtSlot()
    def skipItem(self):
        """Handle skip item requests from WebView."""
        if self.document_view:
            # This would connect to review scheduling
            pass

class VimKeyHandler:
    """Helper class for handling Vim-like key bindings."""
    
    def __init__(self, document_view):
        self.document_view = document_view
        self.vim_mode = True  # Default to Vim mode on
        self.command_mode = False  # Normal mode by default (not command mode)
        self.visual_mode = False  # Not in visual mode by default
        self.current_command = ""
        self.count_prefix = ""  # For number prefixes like 5j
        self.selection_start = None  # For visual mode selection
        self.selection_active = False
        
    def toggle_vim_mode(self):
        """Toggle Vim mode on/off."""
        self.vim_mode = not self.vim_mode
        if not self.vim_mode:
            self.command_mode = False
            self.visual_mode = False
            self.current_command = ""
        logger.debug(f"Vim mode {'enabled' if self.vim_mode else 'disabled'}")
        return self.vim_mode
        
    def handle_key_event(self, event):
        """Handle key events in Vim style."""
        if not self.vim_mode:
            return False
            
        # Get key information
        key = event.key()
        text = event.text()
        modifiers = event.modifiers()
        
        # Handle visual mode specially
        if self.visual_mode:
            return self._handle_visual_mode(key, text, modifiers)
            
        # Handle count prefix (numbers before commands)
        if not self.command_mode and text.isdigit() and self.count_prefix != "0":  # Don't start with 0
            self.count_prefix += text
            return True
            
        # Get count (default to 1 if no prefix)
        count = int(self.count_prefix) if self.count_prefix else 1
        
        # Handle command mode (after : key)
        if self.command_mode:
            if key == Qt.Key.Key_Escape:
                self.command_mode = False
                self.current_command = ""
                return True
            elif key == Qt.Key.Key_Return or key == Qt.Key.Key_Enter:
                self._execute_command(self.current_command)
                self.command_mode = False
                self.current_command = ""
                return True
            elif key == Qt.Key.Key_Backspace:
                self.current_command = self.current_command[:-1]
                return True
            else:
                self.current_command += text
                return True
        
        # Enter visual mode with v
        if key == Qt.Key.Key_V:
            self._enter_visual_mode()
            self.count_prefix = ""
            return True
                
        # Handle normal mode keys
        if key == Qt.Key.Key_J:  # j - move down
            self._scroll_down(count)
            self.count_prefix = ""
            return True
            
        elif key == Qt.Key.Key_K:  # k - move up
            self._scroll_up(count)
            self.count_prefix = ""
            return True
            
        elif key == Qt.Key.Key_G:  # g - go to top/bottom
            if modifiers & Qt.KeyboardModifier.ShiftModifier:  # G - go to bottom
                self._scroll_to_bottom()
            else:  # g - go to top
                self._scroll_to_top()
            self.count_prefix = ""
            return True
            
        elif key == Qt.Key.Key_D:  # d - half page down
            if modifiers & Qt.KeyboardModifier.ControlModifier:  # Ctrl+d
                self._scroll_half_page_down()
                self.count_prefix = ""
                return True
                
        elif key == Qt.Key.Key_U:  # u - half page up
            if modifiers & Qt.KeyboardModifier.ControlModifier:  # Ctrl+u
                self._scroll_half_page_up()
                self.count_prefix = ""
                return True
                
        elif key == Qt.Key.Key_F:  # f - page down
            if modifiers & Qt.KeyboardModifier.ControlModifier:  # Ctrl+f
                self._scroll_page_down()
                self.count_prefix = ""
                return True
                
        elif key == Qt.Key.Key_B:  # b - page up
            if modifiers & Qt.KeyboardModifier.ControlModifier:  # Ctrl+b
                self._scroll_page_up()
                self.count_prefix = ""
                return True
                
        elif key == Qt.Key.Key_Slash:  # / - search
            # TODO: Implement search functionality
            self.count_prefix = ""
            return True
            
        elif key == Qt.Key.Key_Colon:  # : - command mode
            self.command_mode = True
            self.current_command = ""
            self.count_prefix = ""
            return True
            
        elif key == Qt.Key.Key_Escape:  # ESC - clear state
            self.count_prefix = ""
            return True
            
        # If we've gotten this far and still have a count_prefix, it wasn't used,
        # so we should clear it
        self.count_prefix = ""
        return False
    
    def _handle_visual_mode(self, key, text, modifiers):
        """Handle key events while in visual mode."""
        # Exit visual mode with Escape
        if key == Qt.Key.Key_Escape:
            self._exit_visual_mode()
            return True
            
        # Extract text with 'e'
        if key == Qt.Key.Key_E:
            self._extract_selected_text()
            self._exit_visual_mode()
            return True
            
        # Flashcard with 'f'
        if key == Qt.Key.Key_F:
            self._create_flashcard()
            self._exit_visual_mode()
            return True
            
        # Cloze deletion with 'c'
        if key == Qt.Key.Key_C:
            self._create_cloze_deletion()
            self._exit_visual_mode()
            return True
            
        # Movement keys to extend selection
        if key == Qt.Key.Key_H:  # left
            self._extend_selection_left()
            return True
            
        if key == Qt.Key.Key_J:  # down
            self._extend_selection_down()
            return True
            
        if key == Qt.Key.Key_K:  # up
            self._extend_selection_up()
            return True
            
        if key == Qt.Key.Key_L:  # right
            self._extend_selection_right()
            return True
            
        if key == Qt.Key.Key_W:  # word forward
            self._extend_selection_word_forward()
            return True
            
        if key == Qt.Key.Key_B:  # word backward
            self._extend_selection_word_backward()
            return True
            
        return True  # Consume all keys in visual mode
    
    def _enter_visual_mode(self):
        """Enter visual mode for text selection."""
        self.visual_mode = True
        logger.debug("Entering visual mode")
        
        content_edit = self.document_view.content_edit
        
        # Setup based on content type
        if isinstance(content_edit, QTextEdit):
            # For text edit, ensure cursor is visible
            cursor = content_edit.textCursor()
            self.selection_start = cursor.position()
            content_edit.ensureCursorVisible()
            
            # Set a different cursor shape to indicate visual mode
            content_edit.viewport().setCursor(Qt.CursorShape.IBeamCursor)
            
        elif HAS_WEBENGINE and isinstance(content_edit, QWebEngineView):
            # For web view, set cursor style with JavaScript
            script = """
            document.body.style.cursor = 'text';
            
            // Create selection markers
            const marker = document.createElement('div');
            marker.id = 'vim-cursor-marker';
            marker.style.position = 'absolute';
            marker.style.width = '2px';
            marker.style.height = '1.2em';
            marker.style.backgroundColor = 'rgba(255, 0, 0, 0.7)';
            marker.style.zIndex = '9999';
            
            // Add to document
            document.body.appendChild(marker);
            
            // Position at beginning of first text node we can find
            const textNodes = [];
            function findTextNodes(node) {
                if (node.nodeType === Node.TEXT_NODE && node.textContent.trim().length > 0) {
                    textNodes.push(node);
                } else {
                    for (let i = 0; i < node.childNodes.length; i++) {
                        findTextNodes(node.childNodes[i]);
                    }
                }
            }
            
            findTextNodes(document.body);
            
            // If we found any text nodes, create a selection
            if (textNodes.length > 0) {
                const range = document.createRange();
                range.setStart(textNodes[0], 0);
                range.setEnd(textNodes[0], 0);
                
                const selection = window.getSelection();
                selection.removeAllRanges();
                selection.addRange(range);
                
                // Position marker at selection start
                const rect = range.getBoundingClientRect();
                marker.style.left = rect.left + 'px';
                marker.style.top = rect.top + 'px';
                
                // Store initial position in a way we can access later
                window.vimVisualModeStart = {
                    node: textNodes[0],
                    offset: 0
                };
            }
            """
            content_edit.page().runJavaScript(script)
        
        # Update the mode display
        self.document_view.vim_status_label.setText("Vim Mode: Visual")
        
    def _exit_visual_mode(self):
        """Exit visual mode."""
        self.visual_mode = False
        logger.debug("Exiting visual mode")
        
        content_edit = self.document_view.content_edit
        
        # Reset cursor/selection based on content type
        if isinstance(content_edit, QTextEdit):
            # Reset cursor shape
            content_edit.viewport().setCursor(Qt.CursorShape.ArrowCursor)
            
        elif HAS_WEBENGINE and isinstance(content_edit, QWebEngineView):
            # Reset cursor and remove visual markers with JavaScript
            script = """
            document.body.style.cursor = 'auto';
            
            // Remove any selection marker
            const marker = document.getElementById('vim-cursor-marker');
            if (marker) {
                marker.parentNode.removeChild(marker);
            }
            
            // Clear selection
            window.getSelection().removeAllRanges();
            delete window.vimVisualModeStart;
            """
            content_edit.page().runJavaScript(script)
        
        # Update mode display
        self.document_view.vim_status_label.setText("Vim Mode: Normal")
    
    def _scroll_down(self, count=1):
        """Scroll down by count lines."""
        content_edit = self.document_view.content_edit
        
        # Handle different widget types
        if isinstance(content_edit, QTextEdit):
            scrollbar = content_edit.verticalScrollBar()
            if scrollbar:
                # Use line height as scroll unit
                line_height = content_edit.fontMetrics().height()
                scrollbar.setValue(scrollbar.value() + count * line_height)
        elif HAS_WEBENGINE and isinstance(content_edit, QWebEngineView):
            # For web view, use JavaScript to scroll
            script = f"window.scrollBy(0, {count * 30});"  # 30px per line
            content_edit.page().runJavaScript(script)
        
    def _scroll_up(self, count=1):
        """Scroll up by count lines."""
        content_edit = self.document_view.content_edit
        
        # Handle different widget types
        if isinstance(content_edit, QTextEdit):
            scrollbar = content_edit.verticalScrollBar()
            if scrollbar:
                # Use line height as scroll unit
                line_height = content_edit.fontMetrics().height()
                scrollbar.setValue(scrollbar.value() - count * line_height)
        elif HAS_WEBENGINE and isinstance(content_edit, QWebEngineView):
            # For web view, use JavaScript to scroll
            script = f"window.scrollBy(0, -{count * 30});"  # 30px per line
            content_edit.page().runJavaScript(script)
    
    def _scroll_to_top(self):
        """Scroll to the top of the document."""
        content_edit = self.document_view.content_edit
        
        if isinstance(content_edit, QTextEdit):
            # For text edit, move cursor to start and ensure visible
            cursor = content_edit.textCursor()
            cursor.movePosition(QTextCursor.MoveOperation.Start)
            content_edit.setTextCursor(cursor)
            content_edit.ensureCursorVisible()
        elif HAS_WEBENGINE and isinstance(content_edit, QWebEngineView):
            # For web view, use JavaScript to scroll to top
            script = "window.scrollTo(0, 0);"
            content_edit.page().runJavaScript(script)
    
    def _scroll_to_bottom(self):
        """Scroll to the bottom of the document."""
        content_edit = self.document_view.content_edit
        
        if isinstance(content_edit, QTextEdit):
            # For text edit, move cursor to end and ensure visible
            cursor = content_edit.textCursor()
            cursor.movePosition(QTextCursor.MoveOperation.End)
            content_edit.setTextCursor(cursor)
            content_edit.ensureCursorVisible()
        elif HAS_WEBENGINE and isinstance(content_edit, QWebEngineView):
            # For web view, use JavaScript to scroll to bottom
            script = "window.scrollTo(0, document.body.scrollHeight);"
            content_edit.page().runJavaScript(script)
    
    def _scroll_half_page_down(self):
        """Scroll down half a page (Ctrl+d in Vim)."""
        content_edit = self.document_view.content_edit
        
        if isinstance(content_edit, QTextEdit):
            scrollbar = content_edit.verticalScrollBar()
            if scrollbar:
                # Calculate half page height
                page_step = scrollbar.pageStep()
                scrollbar.setValue(scrollbar.value() + page_step // 2)
        elif HAS_WEBENGINE and isinstance(content_edit, QWebEngineView):
            # For web view, use JavaScript to get window height and scroll
            script = "window.scrollBy(0, window.innerHeight / 2);"
            content_edit.page().runJavaScript(script)
    
    def _scroll_half_page_up(self):
        """Scroll up half a page (Ctrl+u in Vim)."""
        content_edit = self.document_view.content_edit
        
        if isinstance(content_edit, QTextEdit):
            scrollbar = content_edit.verticalScrollBar()
            if scrollbar:
                # Calculate half page height
                page_step = scrollbar.pageStep()
                scrollbar.setValue(scrollbar.value() - page_step // 2)
        elif HAS_WEBENGINE and isinstance(content_edit, QWebEngineView):
            # For web view, use JavaScript to get window height and scroll
            script = "window.scrollBy(0, -window.innerHeight / 2);"
            content_edit.page().runJavaScript(script)
    
    def _scroll_page_down(self):
        """Scroll down a full page (Ctrl+f in Vim)."""
        content_edit = self.document_view.content_edit
        
        if isinstance(content_edit, QTextEdit):
            scrollbar = content_edit.verticalScrollBar()
            if scrollbar:
                # Use page step
                page_step = scrollbar.pageStep()
                scrollbar.setValue(scrollbar.value() + page_step)
        elif HAS_WEBENGINE and isinstance(content_edit, QWebEngineView):
            # For web view, use JavaScript to get window height and scroll
            script = "window.scrollBy(0, window.innerHeight);"
            content_edit.page().runJavaScript(script)
    
    def _scroll_page_up(self):
        """Scroll up a full page (Ctrl+b in Vim)."""
        content_edit = self.document_view.content_edit
        
        if isinstance(content_edit, QTextEdit):
            scrollbar = content_edit.verticalScrollBar()
            if scrollbar:
                # Use page step
                page_step = scrollbar.pageStep()
                scrollbar.setValue(scrollbar.value() - page_step)
        elif HAS_WEBENGINE and isinstance(content_edit, QWebEngineView):
            # For web view, use JavaScript to get window height and scroll
            script = "window.scrollBy(0, -window.innerHeight);"
            content_edit.page().runJavaScript(script)
    
    def _execute_command(self, command):
        """Execute a Vim-like command."""
        command = command.strip()
        
        if not command:
            return
            
        logger.debug(f"Executing Vim command: {command}")
        
        # Handle basic commands
        if command in ['q', 'quit']:
            # Close the document
            self.document_view.close()
        elif command.startswith('set '):
            # Handle settings
            setting = command[4:].strip()
            if setting == 'novim':
                self.toggle_vim_mode()
            elif setting == 'vim':
                self.vim_mode = True
        # Add more commands as needed
    
    def _extract_selected_text(self):
        """Extract the currently selected text."""
        content_edit = self.document_view.content_edit
        
        if isinstance(content_edit, QTextEdit):
            selected_text = content_edit.textCursor().selectedText()
            if selected_text:
                self.document_view.selected_text = selected_text
                self.document_view._on_create_extract()
                
        elif HAS_WEBENGINE and isinstance(content_edit, QWebEngineView):
            # Use JavaScript to get selected text
            script = """
            window.getSelection().toString();
            """
            content_edit.page().runJavaScript(
                script,
                lambda text: self._handle_extract_from_webview(text)
            )
    
    def _handle_extract_from_webview(self, text):
        """Handle extract creation from web view selected text."""
        if text and text.strip():
            self.document_view.selected_text = text.strip()
            self.document_view._on_create_extract()
    
    def _create_flashcard(self):
        """Create a flashcard from selected text."""
        # This would require integration with a flashcard system
        # For now, we'll just extract the text
        self._extract_selected_text()
        
        # TODO: Add flashcard-specific handling when a flashcard system is available
        logger.debug("Flashcard creation requested - extracting text for now")
    
    def _create_cloze_deletion(self):
        """Create a cloze deletion from selected text."""
        # This would require integration with a flashcard/cloze system
        # For now, we'll just extract the text
        self._extract_selected_text()
        
        # TODO: Add cloze-specific handling when a cloze system is available
        logger.debug("Cloze deletion requested - extracting text for now")
    
    def _extend_selection_left(self):
        """Extend selection to the left."""
        content_edit = self.document_view.content_edit
        
        if isinstance(content_edit, QTextEdit):
            cursor = content_edit.textCursor()
            cursor.movePosition(QTextCursor.MoveOperation.Left, QTextCursor.MoveMode.KeepAnchor)
            content_edit.setTextCursor(cursor)
            
        elif HAS_WEBENGINE and isinstance(content_edit, QWebEngineView):
            script = """
            const selection = window.getSelection();
            if (selection.rangeCount > 0) {
                const range = selection.getRangeAt(0);
                
                // Try to extend one character left
                try {
                    const startNode = range.startContainer;
                    const startOffset = range.startOffset;
                    
                    if (startOffset > 0) {
                        // Can move left within current node
                        range.setStart(startNode, startOffset - 1);
                    } else {
                        // Need to find previous text node
                        // This is simplified - would need more complex traversal for complete implementation
                    }
                    
                    // Update selection
                    selection.removeAllRanges();
                    selection.addRange(range);
                    
                    // Update marker
                    const marker = document.getElementById('vim-cursor-marker');
                    if (marker) {
                        const rect = range.getBoundingClientRect();
                        marker.style.left = rect.left + 'px';
                        marker.style.top = rect.top + 'px';
                    }
                } catch (e) {
                    console.error('Error extending selection left:', e);
                }
            }
            return window.getSelection().toString();
            """
            content_edit.page().runJavaScript(script)
    
    def _extend_selection_right(self):
        """Extend selection to the right."""
        content_edit = self.document_view.content_edit
        
        if isinstance(content_edit, QTextEdit):
            cursor = content_edit.textCursor()
            cursor.movePosition(QTextCursor.MoveOperation.Right, QTextCursor.MoveMode.KeepAnchor)
            content_edit.setTextCursor(cursor)
            
        elif HAS_WEBENGINE and isinstance(content_edit, QWebEngineView):
            script = """
            const selection = window.getSelection();
            if (selection.rangeCount > 0) {
                const range = selection.getRangeAt(0);
                
                // Try to extend one character right
                try {
                    const endNode = range.endContainer;
                    const endOffset = range.endOffset;
                    
                    if (endNode.nodeType === Node.TEXT_NODE && endOffset < endNode.textContent.length) {
                        // Can move right within current text node
                        range.setEnd(endNode, endOffset + 1);
                    } else {
                        // Need to find next text node (simplified)
                    }
                    
                    // Update selection
                    selection.removeAllRanges();
                    selection.addRange(range);
                } catch (e) {
                    console.error('Error extending selection right:', e);
                }
            }
            return window.getSelection().toString();
            """
            content_edit.page().runJavaScript(script)
    
    def _extend_selection_up(self):
        """Extend selection upward."""
        content_edit = self.document_view.content_edit
        
        if isinstance(content_edit, QTextEdit):
            cursor = content_edit.textCursor()
            cursor.movePosition(QTextCursor.MoveOperation.Up, QTextCursor.MoveMode.KeepAnchor)
            content_edit.setTextCursor(cursor)
            
        elif HAS_WEBENGINE and isinstance(content_edit, QWebEngineView):
            # This is quite complex in a web page - we'll use a simplified approach
            script = """
            const selection = window.getSelection();
            if (selection.rangeCount === 0) return '';
            
            // Get current range
            const range = selection.getRangeAt(0);
            
            // Create a point slightly above the start of current selection
            const startRect = range.getBoundingClientRect();
            const x = startRect.left;
            const y = startRect.top - 20; // Move up by approximate line height
            
            // Use document.caretPositionFromPoint or document.elementFromPoint
            let newNode, newOffset;
            
            if (document.caretPositionFromPoint) {
                const pos = document.caretPositionFromPoint(x, y);
                if (pos) {
                    newNode = pos.offsetNode;
                    newOffset = pos.offset;
                }
            } else if (document.elementFromPoint) {
                // Fallback method - less accurate
                const element = document.elementFromPoint(x, y);
                if (element && element.firstChild) {
                    newNode = element.firstChild;
                    newOffset = 0;
                }
            }
            
            // If we found a node, update selection
            if (newNode) {
                try {
                    // Create new range from new point to current end
                    const newRange = document.createRange();
                    newRange.setStart(newNode, newOffset);
                    newRange.setEnd(range.endContainer, range.endOffset);
                    
                    // Apply new selection
                    selection.removeAllRanges();
                    selection.addRange(newRange);
                } catch (e) {
                    console.error('Error extending selection up:', e);
                }
            }
            
            return selection.toString();
            """
            content_edit.page().runJavaScript(script)
    
    def _extend_selection_down(self):
        """Extend selection downward."""
        content_edit = self.document_view.content_edit
        
        if isinstance(content_edit, QTextEdit):
            cursor = content_edit.textCursor()
            cursor.movePosition(QTextCursor.MoveOperation.Down, QTextCursor.MoveMode.KeepAnchor)
            content_edit.setTextCursor(cursor)
            
        elif HAS_WEBENGINE and isinstance(content_edit, QWebEngineView):
            # Similar approach to _extend_selection_up but in opposite direction
            script = """
            const selection = window.getSelection();
            if (selection.rangeCount === 0) return '';
            
            // Get current range
            const range = selection.getRangeAt(0);
            
            // Create a point slightly below the end of current selection
            const endRect = range.getBoundingClientRect();
            const x = endRect.right;
            const y = endRect.bottom + 20; // Move down by approximate line height
            
            // Use document.caretPositionFromPoint or document.elementFromPoint
            let newNode, newOffset;
            
            if (document.caretPositionFromPoint) {
                const pos = document.caretPositionFromPoint(x, y);
                if (pos) {
                    newNode = pos.offsetNode;
                    newOffset = pos.offset;
                }
            } else if (document.elementFromPoint) {
                // Fallback method - less accurate
                const element = document.elementFromPoint(x, y);
                if (element && element.firstChild) {
                    newNode = element.firstChild;
                    newOffset = 0;
                }
            }
            
            // If we found a node, update selection
            if (newNode) {
                try {
                    // Create new range from current start to new point
                    const newRange = document.createRange();
                    newRange.setStart(range.startContainer, range.startOffset);
                    newRange.setEnd(newNode, newOffset);
                    
                    // Apply new selection
                    selection.removeAllRanges();
                    selection.addRange(newRange);
                } catch (e) {
                    console.error('Error extending selection down:', e);
                }
            }
            
            return selection.toString();
            """
            content_edit.page().runJavaScript(script)
    
    def _extend_selection_word_forward(self):
        """Extend selection to the next word."""
        content_edit = self.document_view.content_edit
        
        if isinstance(content_edit, QTextEdit):
            cursor = content_edit.textCursor()
            cursor.movePosition(QTextCursor.MoveOperation.NextWord, QTextCursor.MoveMode.KeepAnchor)
            content_edit.setTextCursor(cursor)
            
        elif HAS_WEBENGINE and isinstance(content_edit, QWebEngineView):
            # Simplified word selection - better implementations would use text node traversal
            script = """
            const selection = window.getSelection();
            if (!selection.rangeCount) return '';
            
            const range = selection.getRangeAt(0);
            const endNode = range.endContainer;
            
            if (endNode.nodeType === Node.TEXT_NODE) {
                const text = endNode.textContent;
                const endOffset = range.endOffset;
                
                // Find next word boundary
                let nextSpace = text.indexOf(' ', endOffset);
                if (nextSpace === -1) nextSpace = text.length;
                
                // Extend to word boundary
                range.setEnd(endNode, nextSpace + 1);
                
                // Update selection
                selection.removeAllRanges();
                selection.addRange(range);
            }
            
            return selection.toString();
            """
            content_edit.page().runJavaScript(script)
    
    def _extend_selection_word_backward(self):
        """Extend selection to the previous word."""
        content_edit = self.document_view.content_edit
        
        if isinstance(content_edit, QTextEdit):
            cursor = content_edit.textCursor()
            cursor.movePosition(QTextCursor.MoveOperation.PreviousWord, QTextCursor.MoveMode.KeepAnchor)
            content_edit.setTextCursor(cursor)
            
        elif HAS_WEBENGINE and isinstance(content_edit, QWebEngineView):
            # Simplified word selection - better implementations would use text node traversal
            script = """
            const selection = window.getSelection();
            if (!selection.rangeCount) return '';
            
            const range = selection.getRangeAt(0);
            const startNode = range.startContainer;
            
            if (startNode.nodeType === Node.TEXT_NODE) {
                const text = startNode.textContent;
                const startOffset = range.startOffset;
                
                // Find previous word boundary
                const textBefore = text.substring(0, startOffset);
                let prevSpace = textBefore.lastIndexOf(' ');
                
                // If no space found, go to beginning of text
                if (prevSpace === -1) prevSpace = 0;
                else prevSpace += 1; // Move past the space
                
                // Extend selection
                range.setStart(startNode, prevSpace);
                
                // Update selection
                selection.removeAllRanges();
                selection.addRange(range);
            }
            
            return selection.toString();
            """
            content_edit.page().runJavaScript(script)

class DocumentView(QWidget):
    """UI component for viewing and processing documents."""
    
    extractCreated = pyqtSignal(int)  # extract_id
    navigate = pyqtSignal(str)  # navigation direction ("previous" or "next")
    
    def __init__(self, db_session, document_id=None):
        """Initialize DocumentView component."""
        super().__init__()
        
        # Store database session
        self.db_session = db_session
        
        # Document properties
        self.document_id = document_id
        self.document = None
        self.content_edit = None
        self.content_text = None
        self.selected_text = ""
        self.progress_marker = None
        self.zoom_level = 100
        self.view_mode = "Default"
        self.last_scroll_position = 0
        self.auto_save_interval = 5000  # 5 seconds
        
        # Initialize web channel for communication with JavaScript
        if HAS_WEBENGINE:
            from PyQt6.QtWebChannel import QWebChannel
            self.web_channel = QWebChannel()
        
        # Create auto-save timer
        self.auto_save_timer = QTimer(self)
        self.auto_save_timer.timeout.connect(self._auto_save_position)
        
        # Create UI components
        self._create_ui()

        # Initialize position tracking
        self.position_manager = DocumentPositionManager(self)

        # Initialize Read Later manager
        self.read_later_manager = ReadLaterManager(self.db_session)

        # Initialize position auto-save
        self.position_autosave = DocumentPositionAutoSave(self)

        # Connect signals
        self.position_autosave.positionSaved.connect(self._on_position_saved)
        
        # Load document if provided
        if document_id:
            self.load_document(document_id)
            
    def _auto_save_position(self):
        """Automatically save the current position."""
        try:
            if not hasattr(self, 'document_id') or not self.document_id:
                return
                
            # For web view, get current position via JavaScript
            if hasattr(self, 'web_view') and self.web_view:
                script = """
                (function() {
                    return window.scrollY || document.documentElement.scrollTop || document.body.scrollTop || 0;
                })();
                """
                self.web_view.page().runJavaScript(script, self._update_scroll_position)
            
            # For content edit with scrollbar
            elif hasattr(self, 'content_edit') and hasattr(self.content_edit, 'verticalScrollBar'):
                position = self.content_edit.verticalScrollBar().value()
                self._update_scroll_position(position)
                
        except Exception as e:
            logger.exception(f"Error in auto-save position: {e}")
            
    def _update_scroll_position(self, position):
        """Update the stored scroll position and save to document if needed."""
        try:
            # Skip if position is None or not a number
            if position is None or not isinstance(position, (int, float)):
                return
                
            # Round to integer
            position = int(position)
            
            # Store locally
            self.last_scroll_position = position
            
            # Update document in database (if position changed significantly)
            document = self.db_session.query(Document).get(self.document_id)
            if document:
                current_pos = document.position or 0
                # Only save if changed by more than 20 pixels to avoid excessive DB writes
                if abs(position - current_pos) > 20:
                    document.position = position
                    document.last_accessed = datetime.utcnow()
                    self.db_session.commit()
                    logger.debug(f"Auto-saved position {position} for document {self.document_id}")
        except Exception as e:
            logger.exception(f"Error updating scroll position: {e}")
            
    def _inject_position_tracking_js(self, web_view):
        """Inject JavaScript to track scroll position."""
        script = """
        (function() {
            // Track scroll position
            let lastScrollY = window.scrollY || document.documentElement.scrollTop || document.body.scrollTop || 0;
            let ticking = false;
            
            function savePosition() {
                if (!window.qt) return;
                
                const scrollY = window.scrollY || document.documentElement.scrollTop || document.body.scrollTop || 0;
                
                // Only update if changed
                if (Math.abs(scrollY - lastScrollY) > 5) {
                    lastScrollY = scrollY;
                    
                    if (!ticking) {
                        window.requestAnimationFrame(function() {
                            if (window.qt.webChannel && window.qt.webChannel.objects.selectionHandler) {
                                // Use qtWebChannel to communicate back to Qt
                                window.lastKnownPosition = scrollY;
                            }
                            ticking = false;
                        });
                        ticking = true;
                    }
                }
            }
            
            // Listen for scroll events
            document.addEventListener('scroll', savePosition, { passive: true });
            
            // Also track position on key events that might cause scrolling
            document.addEventListener('keydown', function(e) {
                // Delay slightly to let the browser scroll first
                setTimeout(savePosition, 100);
            }, { passive: true });
            
            // And when user clicks links that might jump within the document
            document.addEventListener('click', function(e) {
                setTimeout(savePosition, 100);
            }, { passive: true });
            
            console.log('Document position tracking enabled');
        })();
        """
        web_view.page().runJavaScript(script)
        
    def _init_auto_save_timer(self):
        """Initialize or restart the auto-save timer."""
        # Stop existing timer if running
        if self.auto_save_timer.isActive():
            self.auto_save_timer.stop()
            
        # Start the timer
        if hasattr(self, 'document_id') and self.document_id:
            self.auto_save_timer.start(self.auto_save_interval)
            logger.debug(f"Started auto-save timer for document {self.document_id}")
    
    def _create_ui(self):
        """Create the UI components."""
        # Main layout
        layout = QVBoxLayout()
        layout.setContentsMargins(0, 0, 0, 0)
        
        # Toolbar
        toolbar = self._create_toolbar()
        layout.addWidget(toolbar)
        
        # Content splitter
        splitter = QSplitter(Qt.Orientation.Horizontal)
        
        # Document content area
        self.content_widget = QWidget()
        self.content_layout = QVBoxLayout(self.content_widget)
        self.content_layout.setContentsMargins(0, 0, 0, 0)
        self.content_layout.setSpacing(0)  # Minimize spacing between elements
        
        # Content will be added dynamically based on document type
        
        splitter.addWidget(self.content_widget)
        
        # Extracts area
        self.extract_view = DocumentExtractsView(self.db_session)
        self.extract_view.extractSelected.connect(self._on_extract_selected)
        splitter.addWidget(self.extract_view)
        
        # Set initial sizes - give almost all space to the PDF content (95/5 split)
        splitter.setSizes([950, 50])
        
        # Make sure the split ratio is maintained when resizing
        splitter.setStretchFactor(0, 19)  # Content gets 19x the stretch of extracts
        splitter.setStretchFactor(1, 1)   # Extracts get 1x stretch factor
        
        layout.addWidget(splitter, 1)  # Add stretch factor of 1 to expand
        
        # Add Vim mode status bar - use minimal height
        self.vim_status_widget = QWidget()
        self.vim_status_widget.setMaximumHeight(20)  # Limit height
        vim_status_layout = QHBoxLayout(self.vim_status_widget)
        vim_status_layout.setContentsMargins(2, 1, 2, 1)  # Minimal margins
        
        self.vim_status_label = QLabel("Vim Mode: Normal")
        vim_status_layout.addWidget(self.vim_status_label)
        
        # Add vim command display
        self.vim_command_label = QLabel("")
        vim_status_layout.addWidget(self.vim_command_label)
        
        # Add visual mode indicator
        self.vim_visual_label = QLabel("")
        self.vim_visual_label.setStyleSheet("color: #c22;")  # Red text for visual mode
        vim_status_layout.addWidget(self.vim_visual_label)
        
        vim_status_layout.addStretch(1)  # Push everything to the left
        
        # Add keyboard shortcuts info
        self.vim_shortcuts_label = QLabel("v:visual e:extract f:flashcard c:cloze")
        self.vim_shortcuts_label.setStyleSheet("color: #666; font-size: 9pt;")
        vim_status_layout.addWidget(self.vim_shortcuts_label)
        
        layout.addWidget(self.vim_status_widget)
        self.vim_status_widget.setVisible(False)  # Hide by default
        
        self.setLayout(layout)
        
        # Initialize Vim key handler
        self.vim_key_handler = VimKeyHandler(self)
    
    def _clear_content_layout(self):
        """Clear the content layout of any widgets."""
        try:
            # Stop audio playback if there's an audio player
            if hasattr(self, 'audio_player') and self.audio_player is not None:
                try:
                    # Stop playback and save position
                    self.audio_player.stop()
                    self.audio_player.save_position()
                    logger.info("Audio player stopped and position saved")
                except Exception as e:
                    logger.error(f"Error stopping audio player: {e}")
                
                # Clear reference to audio player
                self.audio_player = None

            # Clear the content layout
            if self.content_layout:
                while self.content_layout.count():
                    item = self.content_layout.takeAt(0)
                    widget = item.widget()
                    if widget:
                        widget.hide()
                        widget.deleteLater()
        except Exception as e:
            logger.error(f"Error clearing content layout: {e}")

    def cleanup(self):
        """Cleanup resources when document view is destroyed."""
        try:
            # Make a final position save before cleanup
            if hasattr(self, 'position_autosave'):
                try:
                    # Stop the timer first to prevent any more callbacks
                    if hasattr(self.position_autosave, 'timer') and self.position_autosave.timer:
                        self.position_autosave.timer.stop()
                    # Save current position one last time
                    self.position_autosave.save_position()
                except Exception as e:
                    logger.exception(f"Error stopping position autosave timer: {e}")

            # Stop timers
            if hasattr(self, 'position_manager'):
                self.position_manager.cleanup()

            # Save references to avoid creating new variables
            web_view_ref = None
            content_edit_ref = None
            
            if hasattr(self, 'web_view'):
                web_view_ref = self.web_view
                self.web_view = None
                
            if hasattr(self, 'content_edit'):  
                content_edit_ref = self.content_edit
                self.content_edit = None
                
            # Process events to ensure Qt handles the reference changes
            from PyQt6.QtCore import QCoreApplication
            QCoreApplication.processEvents()
            
            # Now safely delete any remaining references
            if web_view_ref is not None:
                try:
                    web_view_ref.deleteLater()
                except Exception:
                    # Already deleted, just ignore
                    pass
                    
            if content_edit_ref is not None and content_edit_ref != web_view_ref:
                try:
                    content_edit_ref.deleteLater()
                except Exception:
                    # Already deleted, just ignore
                    pass

            logger.debug("DocumentView cleanup completed")
        except Exception as e:
            logger.exception(f"Error during cleanup: {e}")

    def closeEvent(self, event):
        """Handle widget close event."""
        try:
            logger.debug(f"Closing document view for document ID: {self.document_id}")
            
            # Save the document position before closing
            if hasattr(self, 'document_id') and self.document_id:
                if hasattr(self, 'position_manager') and self.position_manager:
                    try:
                        # Force a final position save
                        self.position_manager.save_position()
                        logger.debug(f"Final position saved for document {self.document_id}")
                    except Exception as e:
                        logger.warning(f"Error saving final position for document {self.document_id}: {e}")
                
                # Clean up position autosave if present
                if hasattr(self, 'position_autosave') and self.position_autosave:
                    try:
                        self.position_autosave.stop()
                        logger.debug(f"Position autosave stopped for document {self.document_id}")
                    except Exception as e:
                        logger.warning(f"Error stopping position autosave: {e}")
            
            # Perform general cleanup
            self.cleanup()
            
        except Exception as e:
            logger.exception(f"Error during document view close: {e}")
        
        # Accept the close event
        event.accept()

    def _on_js_position_changed(self, position):
        """Handle position changed event from JavaScript."""
        # Update document position
        if hasattr(self, 'document') and self.document:
            self.document.position = position
            self.db_session.commit()

    def _update_bookmark_note(self, position, note):
        """Update note for bookmark at the specified position."""
        if not hasattr(self, 'read_later_manager'):
            return

        # Find and update bookmark
        for item in self.read_later_manager.read_later_items:
            if item.document_id == self.document_id and abs(item.position - position) < 100:
                item.note = note
                self.read_later_manager.save_items()

                # Update bookmark menu
                self.update_bookmark_menu()
                break

    def _remove_bookmark(self, position):
        """Remove bookmark at the specified position."""
        if not hasattr(self, 'read_later_manager'):
            return

        # Remove bookmark
        self.read_later_manager.remove_item(self.document_id, position)

        # Update bookmark menu
        self.update_bookmark_menu()

    def update_bookmark_menu(self):
        """Update the bookmark menu with current document bookmarks."""
        if not hasattr(self, 'bookmark_button') or not self.bookmark_button:
            return

        # Get menu
        menu = self.bookmark_button.menu()
        if not menu:
            return

        # Clear existing document bookmarks
        for action in menu.actions():
            if hasattr(action, 'is_bookmark') and action.is_bookmark:
                menu.removeAction(action)

        # Add current document bookmarks if available
        if hasattr(self, 'document_id') and self.document_id and hasattr(self, 'read_later_manager'):
            items = self.read_later_manager.get_items_for_document(self.document_id)

            if items:
                # Get document
                from core.knowledge_base.models import Document
                document = self.db_session.query(Document).get(self.document_id)

                # Add document header
                doc_header = QAction(f"Bookmarks for {document.title}", self.bookmark_button)
                doc_header.setEnabled(False)
                doc_header.is_bookmark = True
                menu.addAction(doc_header)

                # Add bookmark items
                for item in items:
                    # Create descriptive label
                    label = f"Position: {item.position:.0f}"
                    if item.note:
                        label = f"{label} - {item.note}"

                    # Create action
                    bookmark_action = QAction(label, self.bookmark_button)
                    bookmark_action.is_bookmark = True
                    bookmark_action.triggered.connect(lambda checked=False, pos=item.position: self._restore_read_later_position(pos))
                    menu.addAction(bookmark_action)
            else:
                # No bookmarks message
                no_bookmarks = QAction("No bookmarks for this document", self.bookmark_button)
                no_bookmarks.setEnabled(False)
                no_bookmarks.is_bookmark = True
                menu.addAction(no_bookmarks)
    
    def _update_vim_status_visibility(self):
        """Update the visibility of the Vim status bar based on Vim mode state."""
        self.vim_status_widget.setVisible(self.vim_key_handler.vim_mode)
    
    def _toggle_vim_mode(self):
        """Toggle Vim mode on/off."""
        is_enabled = self.vim_key_handler.toggle_vim_mode()
        self.vim_toggle_action.setChecked(is_enabled)
        self._update_vim_status_visibility()
    
    def keyPressEvent(self, event):
        """Handle key press events for document view."""
        # Check for 'n' key to navigate to next document
        if event.key() == Qt.Key.Key_N:
            self.navigate.emit("next")
            event.accept()
            return
        
        # Check for Ctrl+E shortcut for extract
        if event.modifiers() == Qt.KeyboardModifier.ControlModifier and event.key() == Qt.Key.Key_E:
            self._on_extract()
            return
            
        # Check if Vim handler wants to handle this key
        if hasattr(self, 'vim_key_handler') and self.vim_key_handler.handle_key_event(event):
            # Update command display if in command mode
            if self.vim_key_handler.command_mode:
                self.vim_status_label.setText("Vim Mode: Command")
                self.vim_command_label.setText(":" + self.vim_key_handler.current_command)
                self.vim_visual_label.setText("")
            elif self.vim_key_handler.visual_mode:
                self.vim_status_label.setText("Vim Mode: Visual")
                self.vim_command_label.setText("")
                self.vim_visual_label.setText("[Selection Mode]")
            else:
                self.vim_status_label.setText("Vim Mode: Normal")
                self.vim_visual_label.setText("")
                # Show count prefix if any
                if self.vim_key_handler.count_prefix:
                    self.vim_command_label.setText(self.vim_key_handler.count_prefix)
                else:
                    self.vim_command_label.setText("")
            
            return
            
        # Allow the parent class to handle the event
        super().keyPressEvent(event)
    
    def _create_webview_and_setup(self, html_content, base_url):
        """Create a web view with the given HTML content and set it up for use."""
        if not HAS_WEBENGINE:
            raise Exception("WebEngine is not available")
            
        from PyQt6.QtWebEngineWidgets import QWebEngineView
        from PyQt6.QtCore import QUrl, QTimer
        
        # Create web view
        web_view = QWebEngineView()
        web_view.setSizePolicy(QSizePolicy.Policy.Expanding, QSizePolicy.Policy.Expanding)
        
        # Set up web channel for JavaScript communication if needed
        if not hasattr(self, 'web_channel'):
            from PyQt6.QtWebChannel import QWebChannel
            self.web_channel = QWebChannel()
        
        # Track references to prevent garbage collection
        self.keep_alive(web_view)
        
        # Set up the content
        if html_content:
            # Process HTML content with any needed enhancements
            html_content = self._inject_javascript_libraries(html_content)
            
            # Load the HTML content with the base URL
            web_view.setHtml(html_content, base_url)
        
        # Track selection changes if the document supports text selection
        class SelectionHandler(QObject):
            @pyqtSlot(str)
            def selectionChanged(self, text):
                self.parent().selected_text = text
                if hasattr(self.parent(), 'extract_button'):
                    self.parent().extract_button.setEnabled(bool(text and len(text.strip()) > 0))
        
        # Create selection handler
        handler = SelectionHandler(self)
        web_view.page().setWebChannel(self.web_channel)
        self.web_channel.registerObject("selectionHandler", handler)
        
        # Add method to check for selection
        def check_selection():
            web_view.page().runJavaScript(
                """
                (function() {
                    var selection = window.getSelection();
                    var text = selection.toString();
                    return text || window.text_selection || '';
                })();
                """,
                self._handle_webview_selection
            )
        
        # Store method for later use
        web_view.check_selection = check_selection
        
        # Set up context menu
        def context_menu_wrapper(pos):
            # Check for selection first
            check_selection()
            # Process events to ensure we get the selection
            QApplication.processEvents()
            # Small delay to ensure selection is processed
            QTimer.singleShot(50, lambda: self._on_content_menu(pos))
        
        # Connect context menu
        web_view.setContextMenuPolicy(Qt.ContextMenuPolicy.CustomContextMenu)
        web_view.customContextMenuRequested.connect(context_menu_wrapper)
        
        # Add position tracking
        web_view.loadFinished.connect(lambda ok: self._inject_position_tracking_js(web_view))
        
        return web_view
    
    def _handle_webview_selection(self, result):
        """Handle selection from web view JavaScript."""
        if result and isinstance(result, str):
            self.selected_text = result
            if hasattr(self, 'extract_button'):
                self.extract_button.setEnabled(bool(result and len(result.strip()) > 0))
    
    def _inject_position_tracking_js(self, web_view):
        """Inject JavaScript to track scrolling position in web view."""
        js_code = """
        (function() {
            // Set up scroll position tracking
            var lastPosition = 0;
            var scrollableElement = document.scrollingElement || document.documentElement;
            
            // Function to get normalized position (0-1)
            function getNormalizedPosition() {
                var maxScroll = scrollableElement.scrollHeight - scrollableElement.clientHeight;
                if (maxScroll <= 0) return 0;
                
                var currentPos = scrollableElement.scrollTop;
                return currentPos / maxScroll;
            }
            
            // Save position periodically
            window.setInterval(function() {
                var newPosition = getNormalizedPosition();
                if (Math.abs(newPosition - lastPosition) > 0.01) {
                    lastPosition = newPosition;
                    if (window.qt && window.qt.savePosition) {
                        window.qt.savePosition(newPosition);
                    }
                }
            }, 5000);
            
            // Set up position object
            if (!window.qt) window.qt = {};
            
            // Add a function to restore position
            window.qt.restorePosition = function(position) {
                if (position >= 0 && position <= 1) {
                    var maxScroll = scrollableElement.scrollHeight - scrollableElement.clientHeight;
                    scrollableElement.scrollTop = position * maxScroll;
                    lastPosition = position;
                    return true;
                }
                return false;
            };
            
            // Notify that initialization is complete
            if (window.qt && window.qt.positionTrackingReady) {
                window.qt.positionTrackingReady();
            }
            
            return "Position tracking initialized";
        })();
        """
        
        # Execute the JavaScript
        web_view.page().runJavaScript(js_code, lambda result: logger.debug(f"Position tracking result: {result}"))
        
        # Set up position handler if needed
        class PositionHandler(QObject):
            @pyqtSlot(float)
            def savePosition(self, position):
                self.parent()._save_document_position(position)
                
            @pyqtSlot()
            def positionTrackingReady(self):
                self.parent()._restore_webview_position()
        
        # Create handler if needed
        if not hasattr(self, 'position_handler'):
            self.position_handler = PositionHandler(self)
            self.web_channel.registerObject("positionHandler", self.position_handler)
    
    def _restore_webview_position(self):
        """Restore saved position in a web view."""
        if hasattr(self, 'document') and self.document and hasattr(self, 'web_view'):
            position = getattr(self.document, 'position', 0) or 0
            
            if position > 0:
                js_code = f"window.qt.restorePosition({position});"
                self.web_view.page().runJavaScript(js_code, lambda result: logger.debug(f"Restore position result: {result}"))
    
    def _on_extract(self):
        """Create extract from selected text."""
        try:
            if not hasattr(self, 'document_id') or not self.document_id:
                logger.warning("No document loaded")
                return
            
            # Get the selected highlight color
            color_name = self.highlight_color_combo.currentData()
                
            # Get selected text
            selected_text = None
            if hasattr(self, 'web_view') and self.web_view:
                # For web view, use JavaScript to get selected text
                script = f"""
                (function() {{
                    var selection = window.getSelection();
                    var text = selection.toString();
                    if (text && text.trim().length > 0) {{
                        // Highlight if we have a SuperMemo script
                        if (typeof highlightExtractedText === 'function') {{
                            highlightExtractedText('{color_name}');
                        }}
                        return text;
                    }}
                    return '';
                }})();
                """
                self.web_view.page().runJavaScript(
                    script,
                    lambda result: self._process_extracted_text(result, color_name)
                )
                # Continue processing in the callback (_process_extracted_text)
                return
            elif hasattr(self, 'text_edit') and self.text_edit:
                # For text edit, use cursor
                selected_text = self.text_edit.textCursor().selectedText()
                self._process_extracted_text(selected_text, color_name)
                
        except Exception as e:
            logger.exception(f"Error creating extract: {e}")
            QMessageBox.warning(
                self, "Error", 
                f"An error occurred: {str(e)}"
            )
            
    def _process_extracted_text(self, selected_text, color_name='yellow'):
        """Process text after extraction from web view or text edit."""
        try:
            if not selected_text or len(selected_text.strip()) < 5:
                QMessageBox.warning(
                    self, "Extract", 
                    "Please select some text to extract."
                )
                return
                
            # Create extract directly
            from core.knowledge_base.models import Extract
            
            extract = Extract(
                document_id=self.document_id,
                content=selected_text,
                created_date=datetime.utcnow(),
                priority=50
            )
            
            # Save extract
            self.db_session.add(extract)
            self.db_session.commit()
            
            # Also create a WebHighlight with the specified color
            from core.knowledge_base.models import WebHighlight
            
            highlight = WebHighlight(
                document_id=self.document_id,
                content=selected_text,
                created_date=datetime.utcnow(),
                color=color_name
            )
            
            # Save highlight
            self.db_session.add(highlight)
            self.db_session.commit()
            
            # Emit signal for extract created
            self.extractCreated.emit(extract.id)
            
            QMessageBox.information(
                self, "Extract", 
                "Extract created successfully. You can find it in the Knowledge Base."
            )
                
        except Exception as e:
            logger.exception(f"Error creating extract: {e}")
            QMessageBox.warning(
                self, "Error", 
                f"An error occurred: {str(e)}"
            )

    def _show_context_menu(self, position):
        """Show document context menu."""
        if not hasattr(self, 'document_id') or not self.document_id:
            return
            
        menu = QMenu(self)
        
        # Add export actions
        export_menu = QMenu("Export", menu)
        
        # Export extracts action
        export_extracts_action = QAction("Export Extracts", export_menu)
        export_extracts_action.triggered.connect(self._export_extracts)
        export_menu.addAction(export_extracts_action)
        
        # Export SuperMemo HTML action
        export_sm_html_action = QAction("Export SuperMemo HTML", export_menu)
        export_sm_html_action.triggered.connect(self._export_supermemo_html)
        export_menu.addAction(export_sm_html_action)
        
        menu.addMenu(export_menu)
        
        # Add document management actions
        menu.addSeparator()
        
        # Other actions...
        
        menu.exec(self.mapToGlobal(position))

    def _export_supermemo_html(self):
        """Export document extracts and highlights as SuperMemo-compatible HTML."""
        try:
            if not hasattr(self, 'document_id') or not self.document_id:
                logger.warning("No document loaded")
                return
                
            from PyQt6.QtWidgets import QFileDialog
            from core.spaced_repetition.sm_html_exporter import SuperMemoHTMLExporter
            
            # Ask for output directory
            output_dir = QFileDialog.getExistingDirectory(
                self, "Select Output Directory", os.path.expanduser("~")
            )
            
            if not output_dir:
                return
                
            # Export HTML
            exporter = SuperMemoHTMLExporter(self.db_session)
            result = exporter.export_document_extracts(self.document_id, output_dir)
            
            if result:
                QMessageBox.information(
                    self, "Export Successful", 
                    f"SuperMemo HTML exported to:\n{result}"
                )
            else:
                QMessageBox.warning(
                    self, "Export Failed", 
                    "Failed to export SuperMemo HTML. Check if there are extracts or highlights."
                )
                
        except Exception as e:
            logger.exception(f"Error exporting SuperMemo HTML: {e}")
            QMessageBox.warning(
                self, "Error", 
                f"An error occurred: {str(e)}"
            )

    def _add_supermemo_features(self, web_view):
        """Add SuperMemo-style incremental reading features to web view."""
        if not HAS_WEBENGINE or not isinstance(web_view, QWebEngineView):
            logger.warning("Cannot add SuperMemo features without WebEngine")
            return
            
        # Add JavaScript to enable SM-18 style incremental reading capabilities
        sm_script = """
        // SuperMemo SM-18 style incremental reading script
        
        // Initialize state
        let smState = {
            highlighting: false,
            startPoint: null,
            selectedText: '',
            lastSelection: null
        };
        
        // Add SuperMemo style toolbar
        function addSuperMemoToolbar() {
            // Create toolbar
            const toolbar = document.createElement('div');
            toolbar.id = 'sm-toolbar';
            toolbar.style.position = 'fixed';
            toolbar.style.bottom = '20px';
            toolbar.style.right = '20px';
            toolbar.style.zIndex = '1000';
            toolbar.style.backgroundColor = 'rgba(50, 50, 50, 0.7)';
            toolbar.style.padding = '5px';
            toolbar.style.borderRadius = '5px';
            toolbar.style.display = 'none';
            
            // Extract button
            const extractBtn = document.createElement('button');
            extractBtn.innerText = 'Extract';
            extractBtn.style.marginRight = '5px';
            extractBtn.style.cursor = 'pointer';
            extractBtn.onclick = function() {
                if (smState.selectedText) {
                    // Call back to Qt
                    if (typeof window.callbackHandler !== 'undefined') {
                        window.callbackHandler.extractText(smState.selectedText);
                    }
                    
                    // Highlight the extracted text
                    highlightExtractedText();
                    
                    // Visual feedback
                    extractBtn.style.backgroundColor = '#8f8';
                    setTimeout(() => {
                        extractBtn.style.backgroundColor = '';
                    }, 500);
                }
            };
            
            // Cloze button
            const clozeBtn = document.createElement('button');
            clozeBtn.innerText = 'Cloze';
            clozeBtn.style.marginRight = '5px';
            clozeBtn.style.cursor = 'pointer';
            clozeBtn.onclick = function() {
                if (smState.selectedText) {
                    // Call back to Qt
                    if (typeof window.callbackHandler !== 'undefined') {
                        window.callbackHandler.createCloze(smState.selectedText);
                    }
                    
                    // Visual feedback
                    clozeBtn.style.backgroundColor = '#8f8';
                    setTimeout(() => {
                        clozeBtn.style.backgroundColor = '';
                    }, 500);
                }
            };
            
            // Skip button
            const skipBtn = document.createElement('button');
            skipBtn.innerText = 'Skip';
            skipBtn.style.cursor = 'pointer';
            skipBtn.onclick = function() {
                // Call back to Qt
                if (typeof window.callbackHandler !== 'undefined') {
                    window.callbackHandler.skipItem();
                }
                
                // Visual feedback
                skipBtn.style.backgroundColor = '#f88';
                setTimeout(() => {
                    skipBtn.style.backgroundColor = '';
                }, 500);
            };
            
            // Add buttons to toolbar
            toolbar.appendChild(extractBtn);
            toolbar.appendChild(clozeBtn);
            toolbar.appendChild(skipBtn);
            
            // Add toolbar to document
            document.body.appendChild(toolbar);
            
            return toolbar;
        }
        
        // Track text selection
        document.addEventListener('selectionchange', function() {
            const selection = window.getSelection();
            const text = selection.toString().trim();
            
            // Store selection
            smState.selectedText = text;
            smState.lastSelection = selection;
            
            // Update toolbar visibility
            const toolbar = document.getElementById('sm-toolbar');
            if (toolbar) {
                if (text) {
                    // Position toolbar near selection
                    if (selection.rangeCount > 0) {
                        const range = selection.getRangeAt(0);
                        const rect = range.getBoundingClientRect();
                        
                        // Position near selection but ensure it's visible
                        toolbar.style.display = 'block';
                        toolbar.style.bottom = 'auto';
                        toolbar.style.right = 'auto';
                        
                        // Position above selection if there's room, otherwise below
                        if (rect.top > 100) {
                            toolbar.style.top = (rect.top - 40) + 'px';
                        } else {
                            toolbar.style.top = (rect.bottom + 10) + 'px';
                        }
                        
                        // Center horizontally on selection
                        toolbar.style.left = (rect.left + rect.width/2 - toolbar.offsetWidth/2) + 'px';
                    }
                } else {
                    toolbar.style.display = 'none';
                }
            }
            
            // Send selection to Qt if we have a callback handler
            if (text && typeof window.callbackHandler !== 'undefined') {
                window.callbackHandler.selectionChanged(text);
            }
        });
        
        // Run when document is loaded
        document.addEventListener('DOMContentLoaded', function() {
            // Add toolbar
            addSuperMemoToolbar();
            
            // Add keyboard shortcuts
            document.addEventListener('keydown', function(event) {
                // Handle Ctrl+E for extract
                if (event.ctrlKey && event.key === 'e') {
                    event.preventDefault();
                    const extractBtn = document.querySelector('#sm-toolbar button:nth-child(1)');
                    if (extractBtn) extractBtn.click();
                }
                
                // Handle Ctrl+C for cloze
                if (event.ctrlKey && event.key === 'c' && event.altKey) {
                    event.preventDefault();
                    const clozeBtn = document.querySelector('#sm-toolbar button:nth-child(2)');
                    if (clozeBtn) clozeBtn.click();
                }
                
                // Handle Ctrl+S for skip
                if (event.ctrlKey && event.key === 's') {
                    event.preventDefault();
                    const skipBtn = document.querySelector('#sm-toolbar button:nth-child(3)');
                    if (skipBtn) skipBtn.click();
                }
            });
        });
        
        // Function to highlight extracted text
        function highlightExtractedText() {
            if (!smState.lastSelection || !smState.lastSelection.rangeCount) return;
            
            const range = smState.lastSelection.getRangeAt(0);
            const span = document.createElement('span');
            span.className = 'extracted-text-highlight';
            span.style.backgroundColor = 'rgba(255, 255, 0, 0.3)';
            span.style.borderRadius = '2px';
            
            try {
                range.surroundContents(span);
                // Keep the selection active
                smState.lastSelection.removeAllRanges();
                smState.lastSelection.addRange(range);
            } catch (e) {
                console.error('Error highlighting text:', e);
            }
        }
        
        // Initialize right away if document is already loaded
        if (document.readyState === 'complete' || document.readyState === 'interactive') {
            setTimeout(function() {
                addSuperMemoToolbar();
            }, 100);
        }
        """
        
        # Inject the SuperMemo JavaScript
        web_view.page().runJavaScript(sm_script)
        
        # Connect JavaScript to handle selection changes
        # This is already set up in _create_webview_and_setup
        
        logger.debug("Added SuperMemo features to web view")
    
    def _restore_position(self):
        """Restore the saved document position."""
        if self.document and hasattr(self.document, 'position'):
            try:
                position = self.document.position
                
                # Different position restoration based on content type
                if position and position > 0:
                    if hasattr(self, 'web_view'):
                        # For web-based content
                        self._restore_webview_position()
                    elif hasattr(self, 'content_edit') and hasattr(self.content_edit, 'verticalScrollBar'):
                        # For scrollable widgets
                        scroll_bar = self.content_edit.verticalScrollBar()
                        if scroll_bar:
                            max_value = scroll_bar.maximum()
                            if max_value > 0:
                                target_pos = int(position * max_value)
                                scroll_bar.setValue(target_pos)
                                logger.debug(f"Restored position to {position} ({target_pos}/{max_value})")
                    
                    # Add other content type position restoration here
                    
                    return True
            except Exception as e:
                logger.exception(f"Error restoring position: {e}")
        
        return False
    
    def _save_document_position(self, position=None):
        """Save the current document position."""
        if not self.document or not self.db_session:
            return False
        
        try:
<<<<<<< HEAD
            # Save position of previous document if any
            if hasattr(self, 'document_id') and self.document_id and self.document_id != document_id:
                try:
                    if hasattr(self, 'position_autosave'):
                        self.position_autosave.save_position()
                    
                    # Also try to use the cleanup event to save position
                    self.closeEvent(None)
                except Exception as e:
                    logger.warning(f"Error saving position for previous document: {e}")
            
            # Keep any existing references alive
            if hasattr(self, 'webview'):
                self.keep_alive(self.webview)
            if hasattr(self, 'youtube_callback'):
                self.keep_alive(self.youtube_callback)
            if hasattr(self, 'audio_player'):
                self.keep_alive(self.audio_player)
=======
            # If position is not provided, calculate it
            if position is None:
                # For web content
                if hasattr(self, 'web_view'):
                    # Position should be saved by JavaScript callback
                    # Return early, nothing to do
                    return False
                
                # For scrollable widgets
                elif hasattr(self, 'content_edit') and hasattr(self.content_edit, 'verticalScrollBar'):
                    scroll_bar = self.content_edit.verticalScrollBar()
                    if scroll_bar:
                        max_value = scroll_bar.maximum()
                        if max_value > 0:
                            current_pos = scroll_bar.value()
                            position = current_pos / max_value
                        else:
                            position = 0
>>>>>>> 88f47231
                
                # Add other content type position calculation here
                
                # If we couldn't calculate a position, return
                if position is None:
                    return False
            
<<<<<<< HEAD
            logger.debug(f"Loading document: {self.document.title} (Type: {doc_type})")

            # Set up position tracking for this document
            if hasattr(self, 'position_manager'):
                self.position_manager.current_document_id = document_id

            if hasattr(self, 'position_autosave'):
                self.position_autosave.set_document(document_id)
                
            # Handle different document types
            if doc_type == "youtube":
                self._load_youtube()
            elif doc_type == "epub":
                success = self._load_epub(self.db_session, self.document)
                if not success:
                    # Fallback to HTML view if EPUB loading fails
                    logger.warning(f"Failed to load EPUB, falling back to HTML view")
                    self._load_html()
            elif doc_type == "pdf":
                self._load_pdf()
            elif doc_type == "html" or doc_type == "htm":
                self._load_html()
            elif doc_type == "txt":
                self._load_text()
            elif doc_type in ["mp3", "wav", "ogg", "flac", "m4a", "aac"]:
                self._load_audio()
            else:
                # Default to text view
                self._load_text()
            
            # Set window title to document title
            if hasattr(self, 'setWindowTitle') and callable(self.setWindowTitle):
                self.setWindowTitle(self.document.title)
                
            # Update read time counter if available
            if hasattr(self, 'reading_stats_widget'):
                try:
                    self.reading_stats_widget.set_document(self.document)
                except Exception as e:
                    logger.warning(f"Error initializing reading stats: {e}")
            
            # Restore position after a slight delay to ensure document is fully loaded
            from PyQt6.QtCore import QTimer
            QTimer.singleShot(500, self._restore_position)
            
            # Update last accessed timestamp
            from datetime import datetime
            self.document.last_accessed = datetime.utcnow()
            self.db_session.commit()
            
=======
            # Save position to document
            self.document.position = position
            
            # Save to database
            self.db_session.add(self.document)
            self.db_session.commit()
            
            logger.debug(f"Saved document position: {position}")
>>>>>>> 88f47231
            return True
            
<<<<<<< HEAD
            self._clear_content_layout()
            if hasattr(self, 'content_layout'):
                self.content_layout.addWidget(error_widget)
            
=======
        except Exception as e:
            logger.exception(f"Error saving document position: {e}")
>>>>>>> 88f47231
            return False

    def _handle_webview_selection(self, text):
        """Handle text selection in the WebView."""
        if text and text.strip():
            self.selected_text = text.strip()
            logger.debug(f"Selected text in WebView: {text[:50]}...")
            
    def _on_create_extract(self):
        """Create an extract from the selected text."""
        try:
            if not self.selected_text or len(self.selected_text.strip()) < 5:
                logger.warning("No text selected for extract creation")
                return
                
            # Create extract
            from core.knowledge_base.models import Extract
            
            extract = Extract(
                document_id=self.document_id,
                content=self.selected_text,
                created_date=datetime.utcnow(),
                priority=50  # Default priority
            )
            
            # Save extract
            self.db_session.add(extract)
            self.db_session.commit()
            
            # Emit the extract created signal
            self.extractCreated.emit(extract.id)
            
            logger.info(f"Created extract: {extract.id}")
            
            # Clear selection
            self.selected_text = ""
            
            return extract.id
            
        except Exception as e:
            logger.exception(f"Error creating extract: {e}")
            return None
            
    def _handle_sm_extract_result(self, text):
        """Handle extract creation from SuperMemo JS callback."""
        self.selected_text = text
        extract_id = self._on_create_extract()
        
        if extract_id:
            logger.info(f"Created extract from SuperMemo: {extract_id}")
            
            # Show visual feedback in web view if available
            if hasattr(self, 'web_view') and self.web_view:
                feedback_script = """
                // Show extract confirmation
                const feedback = document.createElement('div');
                feedback.textContent = 'Extract created!';
                feedback.style.position = 'fixed';
                feedback.style.top = '20px';
                feedback.style.left = '50%';
                feedback.style.transform = 'translateX(-50%)';
                feedback.style.backgroundColor = 'rgba(0, 200, 0, 0.8)';
                feedback.style.color = 'white';
                feedback.style.padding = '10px 20px';
                feedback.style.borderRadius = '5px';
                feedback.style.zIndex = '9999';
                feedback.style.fontWeight = 'bold';
                
                document.body.appendChild(feedback);
                
                // Remove after 2 seconds
                setTimeout(() => {
                    feedback.style.opacity = '0';
                    feedback.style.transition = 'opacity 0.5s';
                    setTimeout(() => feedback.remove(), 500);
                }, 2000);
                """
                self.web_view.page().runJavaScript(feedback_script)
        
    def _handle_sm_cloze_result(self, text):
        """Handle cloze creation from SuperMemo JS callback."""
        try:
            if not text or len(text.strip()) < 5:
                logger.warning("Text too short for cloze creation")
                return
                
            # Create cloze
            from core.knowledge_base.models import Extract
            
            # Mark this as a cloze extract using a special prefix
            cloze_content = f"[CLOZE] {text}"
            
            extract = Extract(
                document_id=self.document_id,
                content=cloze_content,
                created_date=datetime.utcnow(),
                priority=50,  # Default priority
                extract_type="cloze"
            )
            
            # Save extract
            self.db_session.add(extract)
            self.db_session.commit()
            
            # Emit the extract created signal
            self.extractCreated.emit(extract.id)
            
            logger.info(f"Created cloze extract: {extract.id}")
            
<<<<<<< HEAD
            # Add transcript view if available
            try:
                # Get the metadata file path from the document
                metadata_file = getattr(self.document, 'file_path', None)
                if not metadata_file:
                    logger.warning("No metadata file found for YouTube video")
                    raise ValueError("No metadata file found for YouTube video")
                
                # Create a transcript view widget with the correct parameters
                transcript_view = YouTubeTranscriptView(
                    self.db_session, 
                    self.document.id,  # Use document.id instead of document_id
                    metadata_file
                )
                transcript_view.setMaximumHeight(200)  # Limit height
                
                # Connect transcript navigation signals if available
                if hasattr(transcript_view, 'seekToTime'):
                    transcript_view.seekToTime.connect(
                        lambda time_sec: web_view.page().runJavaScript(
                            f"if(typeof player !== 'undefined' && player) {{ player.seekTo({time_sec}, true); }}"
                        )
                    )
=======
            # Show visual feedback in web view if available
            if hasattr(self, 'web_view') and self.web_view:
                feedback_script = """
                // Show cloze confirmation
                const feedback = document.createElement('div');
                feedback.textContent = 'Cloze created!';
                feedback.style.position = 'fixed';
                feedback.style.top = '20px';
                feedback.style.left = '50%';
                feedback.style.transform = 'translateX(-50%)';
                feedback.style.backgroundColor = 'rgba(0, 100, 200, 0.8)';
                feedback.style.color = 'white';
                feedback.style.padding = '10px 20px';
                feedback.style.borderRadius = '5px';
                feedback.style.zIndex = '9999';
                feedback.style.fontWeight = 'bold';
>>>>>>> 88f47231
                
                document.body.appendChild(feedback);
                
                // Remove after 2 seconds
                setTimeout(() => {
                    feedback.style.opacity = '0';
                    feedback.style.transition = 'opacity 0.5s';
                    setTimeout(() => feedback.remove(), 500);
                }, 2000);
                """
                self.web_view.page().runJavaScript(feedback_script)
                
<<<<<<< HEAD
            except Exception as e:
                logger.warning(f"Could not load YouTube transcript: {e}")
                # Show error message to user
                error_label = QLabel("Could not load video transcript. This might be because:\n"
                                   "1. The video has no captions\n"
                                   "2. Captions are disabled\n"
                                   "3. The video is private or unavailable\n"
                                   "4. The metadata file is missing")
                error_label.setWordWrap(True)
                error_label.setStyleSheet("color: #666; padding: 10px;")
                self.content_layout.addWidget(error_label)
                # Continue without transcript
            
            logger.info(f"Loaded YouTube video: {video_id}")
            
=======
>>>>>>> 88f47231
        except Exception as e:
            logger.exception(f"Error creating cloze: {e}")
            
    def _on_content_menu(self, position):
        """Show custom context menu for content."""
        try:
            menu = QMenu(self)
            
            # Check if we have selected text
            has_selection = False
            selected_text = ""
            
            # Define build_menu function first, before it's used
            def build_menu(has_selection, selected_text):
                # Store the selected text for use in action handlers
                self.selected_text = selected_text if has_selection else ""
                
<<<<<<< HEAD
                # Set up the web channel for JavaScript communication
                if not hasattr(self, 'web_channel'):
                    from PyQt6.QtWebChannel import QWebChannel
                    self.web_channel = QWebChannel()
                
                # Set the EPUB content to the web view
                content_edit.setHtml(html_content, QUrl.fromLocalFile(document.file_path))
                
                # Store the web view for later use (important for context menu)
                self.web_view = content_edit
                self.content_edit = content_edit
                

                # Add to keep alive to prevent garbage collection
                self.keep_alive(content_edit)

                # Set up the selection handling and context menu
                from PyQt6.QtCore import QObject, pyqtSlot
                
                class SelectionHandler(QObject):
                    @pyqtSlot(str)
                    def selectionChanged(self, text):
                        self.parent().selected_text = text
                        if hasattr(self.parent(), 'extract_button'):
                            self.parent().extract_button.setEnabled(bool(text and len(text.strip()) > 0))
                
                # Add the handler to the page
                handler = SelectionHandler(self)
                content_edit.page().setWebChannel(self.web_channel)
                self.web_channel.registerObject("selectionHandler", handler)
                
                # Add JavaScript files for enhanced features
                js_files = [
                    'position_tracking.js',
                    'visual_bookmarks.js',
                    'timeline_view.js'
                ]

                for js_file in js_files:
                    js_path = os.path.join(os.path.dirname(__file__), js_file)
                    if os.path.exists(js_path):
                        with open(js_path, 'r') as f:
                            script = f.read()
                            content_edit.page().runJavaScript(script)
                    else:
                        logger.warning(f"JavaScript file not found: {js_path}")

                # Initialize with document ID
                doc_id_script = f"document.documentElement.setAttribute('data-document-id', '{self.document_id}');"
                content_edit.page().runJavaScript(doc_id_script)

                # Set up communication handlers for JavaScript features
                class WebFeaturesHandler(QObject):
                    """Handler for JavaScript communication."""
                    
                    @pyqtSlot(float)
                    def positionChanged(self, position):
                        """Handle position changed event from JavaScript."""
                        self.parent()._on_js_position_changed(position)
                    
                    @pyqtSlot(float)
                    def addBookmark(self, position):
                        """Handle add bookmark request from JavaScript."""
                        self.parent()._create_read_later_item(position)
                    
                    @pyqtSlot(float, str)
                    def updateBookmark(self, position, note):
                        """Handle update bookmark request from JavaScript."""
                        self.parent()._update_bookmark_note(position, note)
                    
                    @pyqtSlot(float)
                    def removeBookmark(self, position):
                        """Handle remove bookmark request from JavaScript."""
                        self.parent()._remove_bookmark(position)

                # Create handler and register with web channel
                handler = WebFeaturesHandler(self)
                if not hasattr(self, 'web_channel'):
                    from PyQt6.QtWebChannel import QWebChannel
                    self.web_channel = QWebChannel()
                self.web_channel.registerObject("qtHandler", handler)

                # First, inject the QWebChannel JavaScript API fallback
                qwebchannel_js = """
                // Define QWebChannel if needed
                if (typeof QWebChannel === 'undefined') {
                    console.log('QWebChannel not found, creating fallback implementation');
                    class QWebChannel {
                        constructor(transport, callback) {
                            console.log('QWebChannel fallback created');
                            this.transport = transport;
                            this.objects = {};
                            
                            // Add the callback handler object
                            this.objects.selectionHandler = {
                                selectionChanged: function(text) {
                                    console.log('Selection changed in fallback handler:', text);
                                    if (window.qt && window.qt.selectionChanged) {
                                        window.qt.selectionChanged(text);
                                    }
                                }
                            };
                            
                            // Call the callback with this channel
                            if (callback) {
                                setTimeout(function() {
                                    callback(this);
                                }.bind(this), 0);
                            }
                        }
                    }
                    
                    // Create global namespace
                    window.qt = {
                        webChannelTransport: {},
                        selectionChanged: function(text) {
                            console.log('Selection fallback called with:', text);
                            window.text_selection = text;
                        }
                    };
                    
                    console.log('QWebChannel fallback implementation complete');
                }
                
                // Ensure QWebChannel is properly initialized
                document.addEventListener('DOMContentLoaded', function() {
                    console.log('DOM loaded, checking QWebChannel');
                    if (typeof QWebChannel === 'undefined') {
                        console.warn('QWebChannel still not defined after DOMContentLoaded');
                    } else {
                        console.log('QWebChannel is available');
                    }
                });
                """
                
                # Inject custom JavaScript for selection handling
                selection_js = """
                // Global variable to store selection
                window.text_selection = '';
                
                // Track selection with standard event
                document.addEventListener('selectionchange', function() {
                    var selection = window.getSelection();
                    var text = selection.toString();
                    if (text && text.trim().length > 0) {
                        window.text_selection = text;
                        
                        // Try to call Qt callback if it exists
                        if (window.qt && window.qt.selectionChanged) {
                            window.qt.selectionChanged(text);
                        }
                    }
                });
                
                // Track selection with mouse events for better reliability
                document.addEventListener('mouseup', function() {
                    var selection = window.getSelection();
                    var text = selection.toString();
                    if (text && text.trim().length > 0) {
                        window.text_selection = text;
                        
                        // Try to call Qt callback if it exists
                        if (window.qt && window.qt.selectionChanged) {
                            window.qt.selectionChanged(text);
                        }
                    }
                });
                
                // Function to highlight extracted text
                window.highlightExtractedText = function(color) {
                    var sel = window.getSelection();
                    if (sel.rangeCount > 0) {
                        var range = sel.getRangeAt(0);
                        
                        // Create highlight span
                        var highlightSpan = document.createElement('span');
                        highlightSpan.className = 'incrementum-highlight';
                        
                        // Set color based on parameter or default to yellow
                        if (!color) color = 'yellow';
                        
                        switch(color) {
                            case 'yellow':
                                highlightSpan.style.backgroundColor = 'rgba(255, 255, 0, 0.3)';
                                break;
                            case 'green':
                                highlightSpan.style.backgroundColor = 'rgba(0, 255, 0, 0.3)';
                                break;
                            case 'blue':
                                highlightSpan.style.backgroundColor = 'rgba(0, 191, 255, 0.3)';
                                break;
                            case 'pink':
                                highlightSpan.style.backgroundColor = 'rgba(255, 105, 180, 0.3)';
                                break;
                            case 'orange':
                                highlightSpan.style.backgroundColor = 'rgba(255, 165, 0, 0.3)';
                                break;
                            default:
                                highlightSpan.style.backgroundColor = 'rgba(255, 255, 0, 0.3)';
                        }
                        
                        highlightSpan.style.borderRadius = '2px';
                        
                        try {
                            // Apply highlight
                            range.surroundContents(highlightSpan);
                            
                            // Clear selection
                            sel.removeAllRanges();
                            
                            return true;
                        } catch (e) {
                            console.error('Error highlighting text:', e);
                            return false;
                        }
                    }
                    return false;
                };
                """
                
                # Inject JavaScript to connect with the handler
                connect_js = """
                // Connect with Qt web channel
                if (typeof QWebChannel === 'undefined') {
                    console.error('QWebChannel is not defined. Using fallback method.');
                    // Direct fallback for selection handling
                    window.qt = window.qt || {};
                    window.qt.selectionChanged = function(text) {
                        // Handle in a simpler way
                        console.log('Fallback selection handler called with:', text);
                        window.text_selection = text;
                    };
                } else {
                    try {
                        console.log('Attempting to initialize QWebChannel with transport');
                        if (!qt.webChannelTransport) {
                            console.warn('webChannelTransport not found, creating dummy');
                            qt.webChannelTransport = {};
                        }
                        
                        new QWebChannel(qt.webChannelTransport, function(channel) {
                            console.log('QWebChannel initialized successfully');
                            window.qt = channel.objects.selectionHandler;
                            console.log('Selection handler registered:', window.qt);
                        });
                    } catch (e) {
                        console.error('Error initializing QWebChannel:', e);
                        // Fallback
                        window.qt = window.qt || {};
                        window.qt.selectionChanged = function(text) {
                            console.log('Error fallback selection handler called with:', text);
                            window.text_selection = text;
                        };
                    }
                }
                
                // Global function to check if selection handling is working
                window.checkSelectionHandler = function() {
                    console.log('Qt object:', window.qt);
                    console.log('Current selection:', window.text_selection);
                    return {
                        qt: !!window.qt,
                        selection: window.text_selection,
                        channelDefined: (typeof QWebChannel !== 'undefined')
                    };
                };
                """
=======
                # Add extract action if text is selected
                if has_selection:
                    extract_action = QAction("Extract Selection", self)
                    extract_action.triggered.connect(self._extract_from_context_menu)
                    menu.addAction(extract_action)
                    
                    # Add highlight action with color submenu
                    highlight_menu = QMenu("Highlight Selection", menu)
                    
                    # Add color options
                    yellow_action = QAction("Yellow", self)
                    yellow_action.triggered.connect(lambda: self._highlight_with_color("yellow"))
                    highlight_menu.addAction(yellow_action)
                    
                    green_action = QAction("Green", self)
                    green_action.triggered.connect(lambda: self._highlight_with_color("green"))
                    highlight_menu.addAction(green_action)
                    
                    blue_action = QAction("Blue", self)
                    blue_action.triggered.connect(lambda: self._highlight_with_color("blue"))
                    highlight_menu.addAction(blue_action)
                    
                    pink_action = QAction("Pink", self)
                    pink_action.triggered.connect(lambda: self._highlight_with_color("pink"))
                    highlight_menu.addAction(pink_action)
                    
                    orange_action = QAction("Orange", self)
                    orange_action.triggered.connect(lambda: self._highlight_with_color("orange"))
                    highlight_menu.addAction(orange_action)
                    
                    menu.addMenu(highlight_menu)
                    
                    # Add separator
                    menu.addSeparator()
                else:
                    # If we're in a WebView and there's no selection, add a message
                    if hasattr(self, 'web_view') and self.web_view:
                        info_action = QAction("Select text to extract", self)
                        info_action.setEnabled(False)
                        menu.addAction(info_action)
                        menu.addSeparator()
                
                # Add document actions
                add_to_ir_action = QAction("Add to Incremental Reading", self)
                add_to_ir_action.triggered.connect(self._on_add_to_incremental_reading)
                menu.addAction(add_to_ir_action)
>>>>>>> 88f47231
                
                mark_progress_action = QAction("Mark Reading Progress", self)
                mark_progress_action.triggered.connect(self._on_mark_reading_progress)
                menu.addAction(mark_progress_action)
                
<<<<<<< HEAD
                # Inject the scripts after the page has loaded - order matters!
                content_edit.loadFinished.connect(lambda ok: content_edit.page().runJavaScript(qwebchannel_js))
                # Add a small delay to ensure the QWebChannel script has time to execute
                content_edit.loadFinished.connect(lambda ok: QTimer.singleShot(100, lambda: content_edit.page().runJavaScript(selection_js)))
                content_edit.loadFinished.connect(lambda ok: QTimer.singleShot(200, lambda: content_edit.page().runJavaScript(connect_js)))
                
                # Add a diagnostic check after a delay
                content_edit.loadFinished.connect(lambda ok: QTimer.singleShot(500, lambda: content_edit.page().runJavaScript(
                    "window.checkSelectionHandler ? window.checkSelectionHandler() : 'Not available'",
                    lambda result: logger.debug(f"Selection handler check: {result}")
                )))
=======
                # Add zoom actions
                menu.addSeparator()
>>>>>>> 88f47231
                
                zoom_in_action = QAction("Zoom In", self)
                zoom_in_action.triggered.connect(self._on_zoom_in)
                menu.addAction(zoom_in_action)
                
                zoom_out_action = QAction("Zoom Out", self)
                zoom_out_action.triggered.connect(self._on_zoom_out)
                menu.addAction(zoom_out_action)
            
            # Define context_menu_wrapper after build_menu is defined
            def context_menu_wrapper(text):
                if text and text.strip():
                    self.selected_text = text.strip()
                    has_selection = True
                    build_menu(True, text)
                    menu.exec(self.mapToGlobal(position))
                else:
                    # No selection, show basic menu
                    build_menu(False, "")
                    menu.exec(self.mapToGlobal(position))
            
            if hasattr(self, 'web_view') and self.web_view:
                # For web view, get selection using JavaScript
                def check_selection():
                    script = """
                    (function() {
                        var selection = window.getSelection();
                        var text = selection.toString();
                        if (text && text.trim().length > 0) {
                            return text;
                        }
                        return '';
                    })();
                    """
                    self.web_view.page().runJavaScript(
                        script,
                        lambda result: context_menu_wrapper(result)
                    )
                
                check_selection()
                return  # will continue in the callback
                
            elif hasattr(self, 'content_edit') and self.content_edit:
                # For QTextEdit, check cursor selection
                if hasattr(self.content_edit, 'textCursor'):
                    cursor = self.content_edit.textCursor()
                    selected_text = cursor.selectedText()
                    has_selection = bool(selected_text and selected_text.strip())
            
            # Build menu directly for non-web view contexts
            build_menu(has_selection, selected_text)
            menu.exec(self.mapToGlobal(position))
            
        except Exception as e:
<<<<<<< HEAD
            logger.exception(f"Error setting up EPUB viewer: {e}")
            error_widget = QLabel(f"Error setting up EPUB viewer: {str(e)}")
            error_widget.setWordWrap(True)
            error_widget.setStyleSheet("color: red; padding: 20px;")
            self.content_layout.addWidget(error_widget)
            return False

    def _on_add_read_later(self):
        """Add current position to Read Later."""
        try:
            if not hasattr(self, 'document_id') or not self.document_id:
                logger.warning("No document loaded")
                return

            # Get current position
            if hasattr(self, 'web_view') and self.web_view:
                # For web view, get scroll position using JavaScript
                self.web_view.page().runJavaScript(
                    "window.scrollY || document.documentElement.scrollTop || document.body.scrollTop || 0;",
                    lambda result: self._create_read_later_item(result)
                )
            elif hasattr(self, 'content_edit') and hasattr(self.content_edit, 'verticalScrollBar'):
                # For text edit or other scrollable widgets
                scrollbar = self.content_edit.verticalScrollBar()
                position = scrollbar.value()
                self._create_read_later_item(position)
            elif hasattr(self, 'audio_player') and hasattr(self.audio_player, 'audioPosition'):
                # For audio player
                position = self.audio_player.audioPosition()
                self._create_read_later_item(position)
            elif hasattr(self, 'pdf_view') and hasattr(self.pdf_view, 'currentPage'):
                # For PDF viewer
                position = self.pdf_view.currentPage()
                self._create_read_later_item(position)
            else:
                QMessageBox.warning(
                    self, "Read Later",
                    "Unable to determine reading position for this document type."
                )

        except Exception as e:
            logger.exception(f"Error adding to Read Later: {e}")
            QMessageBox.warning(
                self, "Error",
                f"An error occurred: {str(e)}"
            )

    def _create_read_later_item(self, position):
        """Create a Read Later item with the given position."""
        try:
            # Ask for note
            note, ok = QInputDialog.getText(
                self,
                "Add to Read Later",
                "Enter a note for this position (optional):",
                text=""
            )

            if not ok:
                return

            # Add to manager
            item = self.read_later_manager.add_item(
                document_id=self.document_id,
                position=position,
                note=note if note else None
            )

            # Add visual bookmark if in web view
            if hasattr(self, 'web_view') and self.web_view:
                # Add visual bookmark with JavaScript
                script = f"""
                if (typeof addVisualBookmark === 'function') {{
                    addVisualBookmark({position}, "{note.replace('"', '')}");
                    true;
                }} else {{
                    false;
                }}
                """
                self.web_view.page().runJavaScript(script)

            QMessageBox.information(
                self, "Read Later",
                "Position saved for reading later."
            )

        except Exception as e:
            logger.exception(f"Error creating Read Later item: {e}")
            QMessageBox.warning(
                self, "Error",
                f"An error occurred: {str(e)}"
            )

    def _on_show_read_later_items(self):
        """Show Read Later items dialog."""
        try:
            from ui.read_later_feature import ReadLaterDialog

            dialog = ReadLaterDialog(self.db_session, self)
            dialog.itemSelected.connect(self._on_read_later_item_selected)
            dialog.exec()

        except Exception as e:
            logger.exception(f"Error showing Read Later items: {e}")
            QMessageBox.warning(
                self, "Error",
                f"An error occurred: {str(e)}"
            )

    def _on_read_later_item_selected(self, document_id, position):
        """Handle selection of a Read Later item."""
        try:
            # Check if the document is already loaded
            if hasattr(self, 'document_id') and self.document_id == document_id:
                # Just restore position
                self._restore_read_later_position(position)
            else:
                # Load the document
                self.load_document(document_id)

                # Set a timer to restore position after document is loaded
                from PyQt6.QtCore import QTimer
                QTimer.singleShot(500, lambda: self._restore_read_later_position(position))

        except Exception as e:
            logger.exception(f"Error loading Read Later item: {e}")
            QMessageBox.warning(
                self, "Error",
                f"An error occurred: {str(e)}"
            )

    def _restore_read_later_position(self, position):
        """Restore a specific position for the current document."""
        if hasattr(self, 'web_view') and self.web_view:
            # For web view, use JavaScript to set scroll position
            script = f"""
            if (typeof restoreDocumentPosition === 'function') {{
                restoreDocumentPosition({position});
            }} else {{
                window.scrollTo(0, {position});
            }}
            """
            self.web_view.page().runJavaScript(script)

        elif hasattr(self, 'content_edit') and hasattr(self.content_edit, 'verticalScrollBar'):
            # For scrollable widgets
            scrollbar = self.content_edit.verticalScrollBar()
            if scrollbar:
                scrollbar.setValue(position)

        elif hasattr(self, 'audio_player') and hasattr(self.audio_player, 'setAudioPosition'):
            # For audio player
            self.audio_player.setAudioPosition(position)

        elif hasattr(self, 'pdf_view') and hasattr(self.pdf_view, 'goToPage'):
            # For PDF viewer
            self.pdf_view.goToPage(int(position))

    def _on_show_reading_stats(self):
        """Show reading statistics dialog."""
        try:
            dialog = ReadingStatsDialog(self, self)
            dialog.exec()

        except Exception as e:
            logger.exception(f"Error showing reading statistics: {e}")
            QMessageBox.warning(
                self, "Error",
                f"An error occurred: {str(e)}"
            )
    
    def _on_extract(self):
        """Create extract from selected text."""
=======
            logger.exception(f"Error showing context menu: {e}")
            QMessageBox.warning(
                self, "Error", 
                f"An error occurred while showing the context menu: {str(e)}"
            )

    def _highlight_with_color(self, color):
        """Highlight the selected text with the specified color."""
>>>>>>> 88f47231
        try:
            # Set the color in the dropdown to match
            for i in range(self.highlight_color_combo.count()):
                if self.highlight_color_combo.itemData(i) == color:
                    self.highlight_color_combo.setCurrentIndex(i)
                    break
                    
            # Now highlight with this color
            if hasattr(self, 'web_view') and self.web_view:
                # Apply highlight with JavaScript
                script = f"""
                (function() {{
                    var selection = window.getSelection();
                    var text = selection.toString();
                    if (text && text.trim().length > 0) {{
                        // Create highlight span
                        var sel = window.getSelection();
                        if (sel.rangeCount > 0) {{
                            var range = sel.getRangeAt(0);
                            
                            // Create highlight span
                            var highlightSpan = document.createElement('span');
                            highlightSpan.className = 'incrementum-highlight';
                            
                            // Set color based on selection
                            switch('{color}') {{
                                case 'yellow':
                                    highlightSpan.style.backgroundColor = 'rgba(255, 255, 0, 0.3)';
                                    break;
                                case 'green':
                                    highlightSpan.style.backgroundColor = 'rgba(0, 255, 0, 0.3)';
                                    break;
                                case 'blue':
                                    highlightSpan.style.backgroundColor = 'rgba(0, 191, 255, 0.3)';
                                    break;
                                case 'pink':
                                    highlightSpan.style.backgroundColor = 'rgba(255, 105, 180, 0.3)';
                                    break;
                                case 'orange':
                                    highlightSpan.style.backgroundColor = 'rgba(255, 165, 0, 0.3)';
                                    break;
                                default:
                                    highlightSpan.style.backgroundColor = 'rgba(255, 255, 0, 0.3)';
                            }}
                            
                            highlightSpan.style.borderRadius = '2px';
                            
                            try {{
                                // Apply highlight
                                range.surroundContents(highlightSpan);
                                
                                // Clear selection
                                sel.removeAllRanges();
                                
                                return text;
                            }} catch (e) {{
                                console.error('Error highlighting text:', e);
                                return '';
                            }}
                        }}
                    }}
                    return '';
                }})();
                """
                self.web_view.page().runJavaScript(
                    script,
                    lambda result: self._process_highlight_text(result, color)
                )
            elif hasattr(self, 'text_edit') and self.text_edit:
                cursor = self.text_edit.textCursor()
                if cursor.hasSelection():
                    # Apply highlighting
                    format = QTextCharFormat()
                    
                    # Set color based on selection
                    if color == 'yellow':
                        format.setBackground(QColor(255, 255, 0, 100))
                    elif color == 'green':
                        format.setBackground(QColor(0, 255, 0, 100))
                    elif color == 'blue':
                        format.setBackground(QColor(0, 191, 255, 100))
                    elif color == 'pink':
                        format.setBackground(QColor(255, 105, 180, 100))
                    elif color == 'orange':
                        format.setBackground(QColor(255, 165, 0, 100))
                    else:
                        format.setBackground(QColor(255, 255, 0, 100))
                        
                    cursor.mergeCharFormat(format)
                    self.text_edit.setTextCursor(cursor)
                    
                    # Process the highlight in the database
                    self._process_highlight_text(cursor.selectedText(), color)
                    
        except Exception as e:
            logger.exception(f"Error highlighting with color: {e}")
            QMessageBox.warning(
                self, "Error", 
                f"An error occurred while highlighting: {str(e)}"
            )

    def _extract_from_context_menu(self):
        """Extract text from context menu selection and highlight it."""
        try:
            if not self.selected_text or len(self.selected_text.strip()) < 5:
                QMessageBox.warning(
                    self, "Extract", 
                    "Please select more text to extract."
                )
                return
                
            # Create extract
            from core.knowledge_base.models import Extract
            
            extract = Extract(
                document_id=self.document_id,
                content=self.selected_text,
                created_date=datetime.utcnow(),
                priority=50  # Default priority
            )
            
            # Save extract
            self.db_session.add(extract)
            self.db_session.commit()
            
            # Emit the extract created signal
            self.extractCreated.emit(extract.id)
            
            # Get selected color
            color_name = self.highlight_color_combo.currentData()
            
            # Highlight the extracted text if in a web view
            if hasattr(self, 'web_view') and self.web_view:
                highlight_script = f"""
                (function() {{
                    if (typeof highlightExtractedText === 'function') {{
                        highlightExtractedText('{color_name}');
                        return true;
                    }}
                    return false;
                }})();
                """
                self.web_view.page().runJavaScript(highlight_script)
                
                # Also create a WebHighlight record for this extract
                from core.knowledge_base.models import WebHighlight
                
                highlight = WebHighlight(
                    document_id=self.document_id,
                    content=self.selected_text,
                    created_date=datetime.utcnow(),
                    color=color_name
                )
                
                # Save highlight
                self.db_session.add(highlight)
                self.db_session.commit()
            
            QMessageBox.information(
                self, "Extract", 
                "Extract created successfully. You can find it in the Knowledge Base."
            )
                
        except Exception as e:
            logger.exception(f"Error creating extract from context menu: {e}")
            QMessageBox.warning(
                self, "Error", 
                f"An error occurred: {str(e)}"
            )

    def _set_error_message(self, message):
        """Display an error message in the content area."""
        error_label = QLabel(message)
        error_label.setWordWrap(True)
        error_label.setStyleSheet("color: red; padding: 20px;")
        self.content_layout.addWidget(error_label)
    
    def _export_extracts(self):
        """Export all extracts for the current document."""
        try:
            if not hasattr(self, 'document_id') or not self.document_id:
                logger.warning("No document loaded")
                return
                
            from PyQt6.QtWidgets import QFileDialog
            
            # Ask for save location
            file_path, _ = QFileDialog.getSaveFileName(
                self, "Export Extracts", "", "Text Files (*.txt);;HTML Files (*.html);;All Files (*)"
            )
            
            if not file_path:
                return
                
            # Get all extracts for this document
            from core.knowledge_base.models import Extract
            
            extracts = self.db_session.query(Extract)\
                .filter(Extract.document_id == self.document_id)\
                .order_by(Extract.created_date)\
                .all()
                
            if not extracts:
                QMessageBox.information(
                    self, "Export Extracts", 
                    "No extracts found for this document."
                )
                return
                
            # Format depends on file extension
            if file_path.lower().endswith('.html'):
                # Export as HTML
                html_content = f"""<!DOCTYPE html>
                <html>
                <head>
                    <meta charset="utf-8">
                    <title>Extracts from {self.document.title}</title>
                    <style>
                        body {{ font-family: Arial, sans-serif; line-height: 1.6; margin: 20px; }}
                        h1 {{ color: #333; }}
                        .extract {{ border: 1px solid #ddd; padding: 10px; margin: 10px 0; }}
                        .extract-date {{ color: #666; font-size: 0.8em; }}
                    </style>
                </head>
                <body>
                    <h1>Extracts from: {self.document.title}</h1>
                """
                
                for extract in extracts:
                    created_date = extract.created_date.strftime('%Y-%m-%d %H:%M:%S')
                    html_content += f"""
                    <div class="extract">
                        <div class="extract-content">{extract.content}</div>
                        <div class="extract-date">Created: {created_date}</div>
                    </div>
                    """
                
                html_content += """
                </body>
                </html>
                """
                
                # Write to file
                with open(file_path, 'w', encoding='utf-8') as f:
                    f.write(html_content)
                    
            else:
                # Export as plain text
                text_content = f"EXTRACTS FROM: {self.document.title}\n"
                text_content += "=" * 50 + "\n\n"
                
                for extract in extracts:
                    created_date = extract.created_date.strftime('%Y-%m-%d %H:%M:%S')
                    text_content += f"{extract.content}\n\n"
                    text_content += f"Created: {created_date}\n"
                    text_content += "-" * 40 + "\n\n"
                
                # Write to file
                with open(file_path, 'w', encoding='utf-8') as f:
                    f.write(text_content)
            
            QMessageBox.information(
                self, "Export Successful", 
                f"Extracts exported to {file_path}"
            )
                
        except Exception as e:
            logger.exception(f"Error exporting extracts: {e}")
            QMessageBox.warning(
                self, "Export Error", 
                f"An error occurred while exporting extracts: {str(e)}"
            )

    def _load_audio(self):
        """Load an audio file for playback with position tracking."""
        try:
            from ui.load_audio_helper import setup_audio_player
            
            # Calculate initial position
            target_position = 0
            if hasattr(self.document, 'position') and self.document.position is not None:
                target_position = self.document.position
                
            # Set up the audio player
            self.audio_player = setup_audio_player(
                self, 
                self.document, 
                self.db_session, 
                target_position
            )
            
            # Add to layout
            self.content_layout.addWidget(self.audio_player)
            
            # Update last accessed timestamp
            self.document.last_accessed = datetime.now()
            self.db_session.commit()
            
        except Exception as e:
            logger.exception(f"Error loading audio file: {e}")
            error_label = QLabel(f"Error loading audio file: {str(e)}")
            error_label.setStyleSheet("color: red;")
            self.content_layout.addWidget(error_label)

    def _create_toolbar(self):
        """Create toolbar with common document actions."""
        toolbar = QToolBar()
        toolbar.setIconSize(QSize(16, 16))
        toolbar.setToolButtonStyle(Qt.ToolButtonStyle.ToolButtonTextBesideIcon)
        
        # Navigation actions
        self.prev_button = QAction("Previous", self)
        self.prev_button.setIcon(QApplication.style().standardIcon(QStyle.StandardPixmap.SP_ArrowLeft))
        self.prev_button.setStatusTip("Go to previous document")
        self.prev_button.triggered.connect(self._on_previous)
        toolbar.addAction(self.prev_button)
        
        self.next_button = QAction("Next", self)
        self.next_button.setIcon(QApplication.style().standardIcon(QStyle.StandardPixmap.SP_ArrowRight))
        self.next_button.setStatusTip("Go to next document")
        self.next_button.triggered.connect(self._on_next)
        toolbar.addAction(self.next_button)
        
        toolbar.addSeparator()
        
        # Extract action
        self.extract_button = QAction("Extract", self)
        self.extract_button.setIcon(QApplication.style().standardIcon(QStyle.StandardPixmap.SP_FileDialogDetailedView))
        self.extract_button.setStatusTip("Extract selected text")
        self.extract_button.triggered.connect(self._on_extract)
        toolbar.addAction(self.extract_button)
        
        # Highlight action
        self.highlight_button = QAction("Highlight", self)
        self.highlight_button.setIcon(QApplication.style().standardIcon(QStyle.StandardPixmap.SP_DialogApplyButton))
        self.highlight_button.setStatusTip("Highlight selected text")
        self.highlight_button.triggered.connect(self._on_highlight)
        toolbar.addAction(self.highlight_button)
        
        # Color picker for highlighting
        self.highlight_color_combo = QComboBox()
        self.highlight_color_combo.addItem("Yellow", "yellow")
        self.highlight_color_combo.addItem("Green", "green")
        self.highlight_color_combo.addItem("Blue", "blue")
        self.highlight_color_combo.addItem("Pink", "pink")
        self.highlight_color_combo.addItem("Orange", "orange")
        self.highlight_color_combo.setCurrentIndex(0)
        self.highlight_color_combo.setToolTip("Select highlight color")
        self.highlight_color_combo.setStatusTip("Select highlight color")
        self.highlight_color_combo.setMaximumWidth(80)
        toolbar.addWidget(self.highlight_color_combo)
        
        toolbar.addSeparator()
        
        # Zoom actions
        self.zoom_out_button = QAction("Zoom Out", self)
        self.zoom_out_button.setIcon(QApplication.style().standardIcon(QStyle.StandardPixmap.SP_MediaSeekBackward))
        self.zoom_out_button.setStatusTip("Zoom out")
        self.zoom_out_button.triggered.connect(self._on_zoom_out)
        toolbar.addAction(self.zoom_out_button)
        
        self.zoom_in_button = QAction("Zoom In", self)
        self.zoom_in_button.setIcon(QApplication.style().standardIcon(QStyle.StandardPixmap.SP_MediaSeekForward))
        self.zoom_in_button.setStatusTip("Zoom in")
        self.zoom_in_button.triggered.connect(self._on_zoom_in)
        toolbar.addAction(self.zoom_in_button)
        
        toolbar.addSeparator()
        
        # Incremental reading action
        self.ir_button = QAction("Add to IR", self)
        self.ir_button.setStatusTip("Add to incremental reading queue")
        self.ir_button.triggered.connect(self._on_add_to_incremental_reading)
        toolbar.addAction(self.ir_button)
        
        return toolbar

    def _on_previous(self):
        """Navigate to the previous document."""
        self.navigate.emit("previous")
    
    def _on_next(self):
        """Navigate to the next document."""
        self.navigate.emit("next")

    def _on_zoom_in(self):
        """Zoom in on the document content."""
        if hasattr(self, 'content_edit'):
            if isinstance(self.content_edit, QWebEngineView):
                # For web view, use zoom factor
                current_zoom = self.content_edit.zoomFactor()
                self.content_edit.setZoomFactor(current_zoom * 1.2)
            elif hasattr(self.content_edit, 'zoomIn'):
                # For text edit, use zoom in method
                self.content_edit.zoomIn(2)
    
    def _on_zoom_out(self):
        """Zoom out on the document content."""
        if hasattr(self, 'content_edit'):
            if isinstance(self.content_edit, QWebEngineView):
                # For web view, use zoom factor
                current_zoom = self.content_edit.zoomFactor()
                self.content_edit.setZoomFactor(current_zoom / 1.2)
            elif hasattr(self.content_edit, 'zoomOut'):
                # For text edit, use zoom out method
                self.content_edit.zoomOut(2)

    def _on_add_to_incremental_reading(self):
        """Add the current document to the incremental reading queue."""
        try:
            if not hasattr(self, 'document_id') or not self.document_id:
                logger.warning("No document loaded")
                return
                
            # Use the IR manager to add document to queue
            ir_manager = IncrementalReadingManager(self.db_session)
            ir_manager.add_document_to_queue(self.document_id)
            
            QMessageBox.information(
                self, "Incremental Reading", 
                "Document added to incremental reading queue."
            )
                
        except Exception as e:
            logger.exception(f"Error adding to incremental reading: {e}")
            QMessageBox.warning(
                self, "Error", 
                f"An error occurred: {str(e)}"
            )
    
    def _on_highlight(self):
        """Highlight the selected text in the document."""
        try:
            if not hasattr(self, 'document_id') or not self.document_id:
                logger.warning("No document loaded")
                return
                
<<<<<<< HEAD
            position = document.position
            logger.info(f"Restoring position {position} for document {self.document.title}")
                
            # Function to verify restoration was successful
            def verify_restoration(success=True):
                if success:
                    logger.info(f"Successfully restored position for {self.document.title}")
                else:
                    logger.warning(f"Failed to restore position for {self.document.title}")
                
            # Restore position based on content type
            doc_type = document.content_type.lower() if hasattr(document, 'content_type') and document.content_type else "text"
            
            if hasattr(self, 'web_view') and self.web_view:
                # For web view, use JavaScript to set scroll position with a delay
                # to ensure document is fully loaded
                from PyQt6.QtCore import QTimer
                
                def apply_scroll():
                    # First simple scroll attempt
                    scroll_script = f"window.scrollTo(0, {document.position});"
                    self.web_view.page().runJavaScript(scroll_script)
                    
                    # Enhanced scroll for reliability
                    enhanced_script = f"""
                    (function() {{
                        // First attempt simple scroll
                        window.scrollTo(0, {position});
                        
                        // Then force scroll on all potential elements
                        var scrollElements = [
                            document.documentElement,
                            document.body,
                            document.querySelector('html'),
                            document.querySelector('body'),
                            document.querySelector('main'),
                            document.querySelector('.content'),
                            document.querySelector('#content'),
                            document.querySelector('.main')
                        ];
                        
                        for (var i = 0; i < scrollElements.length; i++) {{
                            var el = scrollElements[i];
                            if (el) {{
                                el.scrollTop = {position};
                            }}
                        }}
                        
                        // Get actual scroll position to verify
                        return window.scrollY || document.documentElement.scrollTop || document.body.scrollTop || 0;
                    }})();
                    """
                    self.web_view.page().runJavaScript(enhanced_script, lambda result: verify_restoration(abs(result - position) < 50))
                    
                    logger.debug(f"Applied web scroll to position {position}")
                
                # First attempt immediately
                apply_scroll()
                
                # Multiple attempts with increasing delays for complex documents
                QTimer.singleShot(500, apply_scroll)
                QTimer.singleShot(1000, apply_scroll)
                QTimer.singleShot(2000, apply_scroll)
                
            elif doc_type == "pdf" and hasattr(self, 'content_edit'):
                # For PDF content
                try:
                    # Try different PDF interfaces
                    if hasattr(self.content_edit, 'set_view_state'):
                        # For newer PDF view with state management
                        state = {'page': int(position)}
                        if hasattr(document, 'extra_info') and document.extra_info:
                            try:
                                import json
                                extra_info = json.loads(document.extra_info)
                                if 'pdf_state' in extra_info:
                                    # Merge with saved PDF state (zoom, position within page)
                                    state.update(extra_info['pdf_state'])
                            except Exception as e:
                                logger.warning(f"Error parsing PDF extra info: {e}")
                                
                        self.content_edit.set_view_state(state)
                        verify_restoration()
                    elif hasattr(self.content_edit, 'goToPage'):
                        # Direct page navigation
                        self.content_edit.goToPage(int(position))
                        verify_restoration()
                    elif hasattr(self.content_edit, '_on_page_requested'):
                        # Via event
                        self.content_edit._on_page_requested(int(position))
                        verify_restoration()
                    else:
                        logger.warning(f"PDF view doesn't support position restoration")
                        verify_restoration(False)
                except Exception as e:
                    logger.exception(f"Error restoring PDF position: {e}")
                    verify_restoration(False)
                
            elif hasattr(self, 'content_edit') and hasattr(self.content_edit, 'verticalScrollBar'):
                # For widgets with scroll bars, set the value directly
                try:
                    scrollbar = self.content_edit.verticalScrollBar()
                    if scrollbar:
                        scrollbar.setValue(int(position))
                        # Try again after a delay to handle layout changes
                        QTimer.singleShot(500, lambda: scrollbar.setValue(int(position)))
                        verify_restoration(True)
                    else:
                        logger.warning(f"No scrollbar found for content editor")
                        verify_restoration(False)
                except Exception as e:
                    logger.exception(f"Error restoring scrollbar position: {e}")
                    verify_restoration(False)
            
            elif hasattr(self, 'content_edit') and hasattr(self.content_edit, 'setAudioPosition'):
                # For audio content
                try:
                    self.content_edit.setAudioPosition(position)
                    verify_restoration(True)
                except Exception as e:
                    logger.exception(f"Error restoring audio position: {e}")
                    verify_restoration(False)
                    
            else:
                logger.warning(f"Unsupported content type for position restoration: {doc_type}")
                verify_restoration(False)
                
        except Exception as e:
            logger.exception(f"Error restoring reading position: {e}")
            # Continue without restoring position


    def _handle_webview_selection(self, text):
        """Handle text selection in the WebView."""
        if text and text.strip():
            self.selected_text = text.strip()
            logger.debug(f"Selected text in WebView: {text[:50]}...")

    def _on_position_saved(self, document_id, position):
        """Handle position saved event."""
        # This can be used for UI feedback if needed
        pass
            
    def _on_create_extract(self):
        """Create an extract from the selected text."""
=======
            # Get the selected highlight color
            color_name = self.highlight_color_combo.currentData()
            
            # Get selected text
            if hasattr(self, 'web_view') and self.web_view:
                # For web view, use JavaScript to get selected text and apply highlight
                script = f"""
                (function() {{
                    var selection = window.getSelection();
                    var text = selection.toString();
                    if (text && text.trim().length > 0) {{
                        // Apply highlight
                        if (typeof highlightExtractedText === 'function') {{
                            // Create highlight span
                            var sel = window.getSelection();
                            if (sel.rangeCount > 0) {{
                                var range = sel.getRangeAt(0);
                                
                                // Create highlight span
                                var highlightSpan = document.createElement('span');
                                highlightSpan.className = 'incrementum-highlight';
                                
                                // Set color based on selection
                                switch('{color_name}') {{
                                    case 'yellow':
                                        highlightSpan.style.backgroundColor = 'rgba(255, 255, 0, 0.3)';
                                        break;
                                    case 'green':
                                        highlightSpan.style.backgroundColor = 'rgba(0, 255, 0, 0.3)';
                                        break;
                                    case 'blue':
                                        highlightSpan.style.backgroundColor = 'rgba(0, 191, 255, 0.3)';
                                        break;
                                    case 'pink':
                                        highlightSpan.style.backgroundColor = 'rgba(255, 105, 180, 0.3)';
                                        break;
                                    case 'orange':
                                        highlightSpan.style.backgroundColor = 'rgba(255, 165, 0, 0.3)';
                                        break;
                                    default:
                                        highlightSpan.style.backgroundColor = 'rgba(255, 255, 0, 0.3)';
                                }}
                                
                                highlightSpan.style.borderRadius = '2px';
                                
                                try {{
                                    // Apply highlight
                                    range.surroundContents(highlightSpan);
                                    
                                    // Clear selection
                                    sel.removeAllRanges();
                                }} catch (e) {{
                                    console.error('Error highlighting text:', e);
                                }}
                            }}
                        }}
                        return text;
                    }}
                    return '';
                }})();
                """
                self.web_view.page().runJavaScript(
                    script,
                    lambda result: self._process_highlight_text(result, color_name)
                )
                return
            elif hasattr(self, 'text_edit') and self.text_edit:
                # For text edit, get selection and apply highlight
                cursor = self.text_edit.textCursor()
                selected_text = cursor.selectedText()
                if selected_text:
                    # Apply highlighting to the selection
                    format = QTextCharFormat()
                    
                    # Set color based on selection
                    if color_name == 'yellow':
                        format.setBackground(QColor(255, 255, 0, 100))
                    elif color_name == 'green':
                        format.setBackground(QColor(0, 255, 0, 100))
                    elif color_name == 'blue':
                        format.setBackground(QColor(0, 191, 255, 100))
                    elif color_name == 'pink':
                        format.setBackground(QColor(255, 105, 180, 100))
                    elif color_name == 'orange':
                        format.setBackground(QColor(255, 165, 0, 100))
                    else:
                        format.setBackground(QColor(255, 255, 0, 100))
                        
                    cursor.mergeCharFormat(format)
                    self.text_edit.setTextCursor(cursor)
                    self._process_highlight_text(selected_text, color_name)
                else:
                    QMessageBox.warning(
                        self, "Highlight", 
                        "Please select some text to highlight."
                    )
                    
        except Exception as e:
            logger.exception(f"Error creating highlight: {e}")
            QMessageBox.warning(
                self, "Error", 
                f"An error occurred: {str(e)}"
            )
    
    def _process_highlight_text(self, selected_text, color_name='yellow'):
        """Process text after highlighting from web view or text edit."""
>>>>>>> 88f47231
        try:
            if not selected_text or len(selected_text.strip()) < 5:
                QMessageBox.warning(
                    self, "Highlight", 
                    "Please select more text to highlight (at least 5 characters)."
                )
                return
                
            # Create web highlight record
            from core.knowledge_base.models import WebHighlight
            
            highlight = WebHighlight(
                document_id=self.document_id,
                content=selected_text,
                created_date=datetime.utcnow(),
                color=color_name
            )
            
            # Save highlight
            self.db_session.add(highlight)
            self.db_session.commit()
            
            QMessageBox.information(
                self, "Highlight", 
                f"Text highlighted successfully with {color_name} color."
            )
                
        except Exception as e:
            logger.exception(f"Error creating highlight: {e}")
            QMessageBox.warning(
                self, "Error", 
                f"An error occurred: {str(e)}"
            )

    def _on_mark_reading_progress(self):
        """Mark the reading progress for the current document."""
        try:
            if not hasattr(self, 'document_id') or not self.document_id:
                logger.warning("No document loaded")
                return
                
            document = self.db_session.query(Document).get(self.document_id)
            if not document:
                logger.warning(f"Document not found: {self.document_id}")
                return
            
            # Get current position
            if hasattr(self, 'web_view') and self.web_view:
                # For web view, get scroll position using JavaScript
                self.web_view.page().runJavaScript(
                    "window.scrollY || document.documentElement.scrollTop || document.body.scrollTop || 0;",
                    lambda result: self._save_position_to_document(result)
                )
                return  # We'll continue in the callback
            elif hasattr(self, 'content_edit') and hasattr(self.content_edit, 'verticalScrollBar'):
                # For text edit or other scrollable widgets
                scrollbar = self.content_edit.verticalScrollBar()
                position = scrollbar.value()
                self._save_position_to_document(position)
            else:
                QMessageBox.warning(
                    self, "Reading Progress", 
                    "Unable to determine reading position for this document type."
                )
                
        except Exception as e:
            logger.exception(f"Error marking reading progress: {e}")
            QMessageBox.warning(
                self, "Error", 
                f"An error occurred: {str(e)}"
            )
    
    def _save_position_to_document(self, position):
        """Save the position to the document."""
        try:
            document = self.db_session.query(Document).get(self.document_id)
            if document:
                # Update document position directly
                document.position = position
                document.last_accessed = datetime.utcnow()
                self.db_session.commit()
                
                QMessageBox.information(
                    self, "Reading Progress", 
                    "Reading position saved. You can continue from this point next time."
                )
                
                logger.debug(f"Saved position {position} for document {self.document_id}")
            else:
                logger.warning(f"Document not found: {self.document_id}")
                QMessageBox.warning(
                    self, "Reading Progress", 
                    "Document not found. Unable to save position."
                )
        except Exception as e:
            logger.exception(f"Error saving reading position: {e}")
            QMessageBox.warning(
                self, "Error", 
                f"An error occurred: {str(e)}"
            )

    def _on_extract_selected(self, extract_id):
        """Handle when an extract is selected in the extract view.
        
        Args:
            extract_id (int): ID of the selected extract
        """
        try:
            # Get the extract from the database
            extract = self.db_session.query(Extract).get(extract_id)
            
            if not extract:
                logger.warning(f"Extract not found: {extract_id}")
                return
                
            # Highlight the extract text in the document if possible
            if hasattr(self, 'web_view') and self.web_view:
                # For web view, find and highlight the text
                script = f"""
                (function() {{
                    const text = {json.dumps(extract.content)};
                    if (!text) return false;
                    
                    const selection = window.getSelection();
                    const range = document.createRange();
                    const allTextNodes = [];
                    
                    // Get all text nodes
                    function getTextNodes(node) {{
                        if (node.nodeType === 3) {{
                            allTextNodes.push(node);
                        }} else {{
                            for (let i = 0; i < node.childNodes.length; i++) {{
                                getTextNodes(node.childNodes[i]);
                            }}
                        }}
                    }}
                    
                    getTextNodes(document.body);
                    
                    // Find the text in the document
                    for (let i = 0; i < allTextNodes.length; i++) {{
                        const nodeText = allTextNodes[i].textContent;
                        const index = nodeText.indexOf(text);
                        if (index >= 0) {{
                            // Found the text
                            range.setStart(allTextNodes[i], index);
                            range.setEnd(allTextNodes[i], index + text.length);
                            selection.removeAllRanges();
                            selection.addRange(range);
                            
                            // Scroll to the text
                            const rect = range.getBoundingClientRect();
                            window.scrollTo({{
                                top: window.scrollY + rect.top - 100,
                                behavior: 'smooth'
                            }});
                            
                            return true;
                        }}
                    }}
                    
<<<<<<< HEAD
                    pink_action = QAction("Pink", self)
                    pink_action.triggered.connect(lambda: self._highlight_with_color("pink"))
                    highlight_menu.addAction(pink_action)
                    
                    orange_action = QAction("Orange", self)
                    orange_action.triggered.connect(lambda: self._highlight_with_color("orange"))
                    highlight_menu.addAction(orange_action)

                    # Add Read Later option
                    read_later_action = QAction("Read Later (🔖)", self)
                    read_later_action.triggered.connect(self._on_add_read_later)
                    menu.addAction(read_later_action)

                    # Add reading stats option
                    stats_action = QAction("Reading Statistics 📊", self)
                    stats_action.triggered.connect(self._on_show_reading_stats)
                    menu.addAction(stats_action)
                    
                    menu.addMenu(highlight_menu)
                    
                    # Add separator
                    menu.addSeparator()
                else:
                    # If we're in a WebView and there's no selection, add a message
                    if hasattr(self, 'web_view') and self.web_view:
                        info_action = QAction("Select text to extract", self)
                        info_action.setEnabled(False)
                        menu.addAction(info_action)
                        menu.addSeparator()
                
                # Add document actions
                add_to_ir_action = QAction("Add to Incremental Reading", self)
                add_to_ir_action.triggered.connect(self._on_add_to_incremental_reading)
                menu.addAction(add_to_ir_action)
                
                mark_progress_action = QAction("Mark Reading Progress", self)
                mark_progress_action.triggered.connect(self._on_mark_reading_progress)
                menu.addAction(mark_progress_action)
                
                # Add zoom actions
                menu.addSeparator()
                
                zoom_in_action = QAction("Zoom In", self)
                zoom_in_action.triggered.connect(self._on_zoom_in)
                menu.addAction(zoom_in_action)
=======
                    return false;
                }})();
                """
                self.web_view.page().runJavaScript(script)
            elif hasattr(self, 'content_edit') and isinstance(self.content_edit, QTextEdit):
                # For text edit, find and highlight the text
                cursor = self.content_edit.textCursor()
                cursor.setPosition(0)
                self.content_edit.setTextCursor(cursor)
>>>>>>> 88f47231
                
                if self.content_edit.find(extract.content):
                    # Text found, it's now selected
                    # Ensure visible
                    self.content_edit.ensureCursorVisible()
                else:
                    logger.warning(f"Could not find extract text in document: {extract.content[:50]}...")
            
            logger.debug(f"Selected extract: {extract_id}")
            
        except Exception as e:
            logger.exception(f"Error selecting extract: {e}")
            QMessageBox.warning(
                self, "Error", 
                f"An error occurred while selecting the extract: {str(e)}"
            )

    def _restore_highlights(self):
        """Restore highlights for the current document."""
        if not hasattr(self, 'document_id') or not self.document_id:
            return

        try:
            # For PDFs, highlighting is handled by the PDFViewWidget
            if hasattr(self, 'content_edit') and isinstance(self.content_edit, QWidget) and 'pdf' in str(type(self.content_edit)).lower():
                # PDFViewWidget has its own highlight loading
                return
                
            # For web content
            if hasattr(self, 'web_view') and self.web_view:
                # Get highlights from database
                highlights = self.db_session.query(WebHighlight).filter(WebHighlight.document_id == self.document_id).all()
                
                if not highlights:
                    logger.debug(f"No highlights found for document {self.document_id}")
                    return
                    
                logger.info(f"Restoring {len(highlights)} highlights for document {self.document_id}")
                
                # Build JavaScript to apply highlights
                script = """
                function applyHighlights() {
                    if (typeof registerHighlightFunctions !== 'function') {
                        console.error('Highlighting functions not available');
                        return;
                    }
                    
                    registerHighlightFunctions();
                    
                    const highlights = %s;
                    highlights.forEach(h => {
                        highlightText(h.text, h.color || 'yellow');
                    });
                }
                
                // Run when document is fully loaded
                if (document.readyState === 'complete') {
                    applyHighlights();
                } else {
                    window.addEventListener('load', applyHighlights);
                }
                """ % json.dumps([{"text": h.content, "color": h.color} for h in highlights])
                
                # Apply highlights
                self.web_view.page().runJavaScript(script)
                
            # For text content in QTextEdit
            elif hasattr(self, 'content_edit') and hasattr(self.content_edit, 'textCursor'):
                cursor = self.content_edit.textCursor()
                
                # Get highlights from database (using Highlight model for non-web documents)
                highlights = self.db_session.query(WebHighlight).filter(WebHighlight.document_id == self.document_id).all()
                
                if not highlights:
                    logger.debug(f"No highlights found for document {self.document_id}")
                    return
                    
                logger.info(f"Restoring {len(highlights)} highlights for document {self.document_id}")
                
                # Prepare text format for highlighting
                text_format = QTextCharFormat()
                
                doc = self.content_edit.document()
                
                for highlight in highlights:
                    try:
                        # Set color based on highlight color field
                        if highlight.color == 'yellow':
                            text_format.setBackground(QColor(255, 255, 0, 80))  # Yellow with transparency
                        elif highlight.color == 'green':
                            text_format.setBackground(QColor(0, 255, 0, 80))    # Green with transparency
                        elif highlight.color == 'blue':
                            text_format.setBackground(QColor(0, 255, 255, 80))  # Blue with transparency
                        elif highlight.color == 'pink':
                            text_format.setBackground(QColor(255, 192, 203, 80)) # Pink with transparency
                        elif highlight.color == 'orange':
                            text_format.setBackground(QColor(255, 165, 0, 80))   # Orange with transparency
                        else:
                            text_format.setBackground(QColor(255, 255, 0, 80))  # Default yellow
                            
                        # Find and highlight all occurrences of the text
                        text_to_highlight = highlight.content
                        
                        # Start from the beginning
                        cursor.setPosition(0)
                        
                        # Find and highlight all occurrences
                        while cursor.position() < doc.characterCount():
                            cursor = doc.find(text_to_highlight, cursor.position())
                            if cursor.position() == -1:
                                break
                                
                            cursor.mergeCharFormat(text_format)
                            
                    except Exception as e:
                        logger.warning(f"Error applying highlight for '{highlight.content[:20]}...': {e}")
                        
        except Exception as e:
            logger.exception(f"Error restoring highlights: {e}")
    
    def _highlight_with_color(self, color):
        """Highlight selected text with specified color."""
        try:
            if not hasattr(self, 'document_id') or not self.document_id:
                logger.warning("No document loaded, can't highlight")
                return
                
            # For PDFs, we need to handle highlighting in the PDF view
            if hasattr(self, 'content_edit') and isinstance(self.content_edit, QWidget) and 'pdf' in str(type(self.content_edit)).lower():
                if hasattr(self.content_edit, '_on_highlight_with_color'):
                    self.content_edit._on_highlight_with_color(color)
                return
                
            # Get selected text
            selected_text = ""
            
            # For web view
            if hasattr(self, 'web_view') and self.web_view:
                # Execute JavaScript to get selected text and apply highlight
                script = f"""
                (function() {{
                    const selection = window.getSelection();
                    if (!selection || selection.rangeCount === 0 || selection.toString().trim() === '') {{
                        return {{'success': false, 'error': 'No text selected'}};
                    }}
                    
                    const text = selection.toString();
                    
                    // Call highlight function if available
                    if (typeof highlightText === 'function') {{
                        highlightText(text, '{color}');
                        return {{'success': true, 'text': text}};
                    }} else {{
                        return {{'success': false, 'error': 'Highlight function not available'}};
                    }}
                }})();
                """
                
                self.web_view.page().runJavaScript(script, self._handle_highlight_result_web)
                return
                
            # For text content
            elif hasattr(self, 'content_edit') and hasattr(self.content_edit, 'textCursor'):
                cursor = self.content_edit.textCursor()
                if not cursor.hasSelection():
                    logger.warning("No text selected for highlighting")
                    return
                    
                selected_text = cursor.selectedText()
                
                # Create highlight format
                highlight_format = QTextCharFormat()
                
                # Set color based on parameter
                if color == 'yellow':
                    highlight_format.setBackground(QColor(255, 255, 0, 80))  # Yellow with transparency
                elif color == 'green':
                    highlight_format.setBackground(QColor(0, 255, 0, 80))    # Green with transparency
                elif color == 'blue':
                    highlight_format.setBackground(QColor(0, 255, 255, 80))  # Blue with transparency
                elif color == 'pink':
                    highlight_format.setBackground(QColor(255, 192, 203, 80)) # Pink with transparency
                elif color == 'orange':
                    highlight_format.setBackground(QColor(255, 165, 0, 80))   # Orange with transparency
                else:
                    highlight_format.setBackground(QColor(255, 255, 0, 80))  # Default yellow
                
                # Apply highlight
                cursor.mergeCharFormat(highlight_format)
                
                # Save highlight to database
                self._process_highlight_text(selected_text, color)
            
        except Exception as e:
            logger.exception(f"Error highlighting with color {color}: {e}")
    
    def _handle_highlight_result_web(self, result):
        """Handle result from JavaScript highlight operation."""
        try:
            if isinstance(result, dict) and result.get('success'):
                selected_text = result.get('text', '')
                if selected_text:
                    self._process_highlight_text(selected_text, result.get('color', 'yellow'))
                    logger.info(f"Highlighted text: '{selected_text[:30]}...'")
            else:
                error = result.get('error', 'Unknown error') if isinstance(result, dict) else 'Invalid result'
                logger.warning(f"Highlight failed: {error}")
        except Exception as e:
            logger.exception(f"Error processing highlight result: {e}")
    
    def _process_highlight_text(self, selected_text, color_name='yellow'):
        """Process highlighted text and save to database."""
        try:
            if not selected_text or not hasattr(self, 'document_id') or not self.document_id:
                return False
                
            if not color_name:
                color_name = 'yellow'
                
            # Create new highlight
            if hasattr(self, 'web_view') and self.web_view:
                # Web highlights use WebHighlight model
                highlight = WebHighlight(
                    document_id=self.document_id,
                    content=selected_text,
                    color=color_name,
                    created_date=datetime.utcnow()
                )
            else:
                # Other documents use Highlight model
                highlight = WebHighlight(
                    document_id=self.document_id,
                    content=selected_text,
                    color=color_name,
                    created_date=datetime.utcnow()
                )
                
            # Add to database
            self.db_session.add(highlight)
            self.db_session.commit()
            
            logger.info(f"Created highlight {highlight.id} with color {color_name}")
            return True
            
        except Exception as e:
            logger.exception(f"Error processing highlight: {e}")
            return False

    def load_document(self, document_id):
        """Load a document for viewing.
        
        Args:
            document_id (int): ID of the document to load.
            
        Returns:
            bool: True if the document was loaded successfully
        """
        try:
            # Keep any existing references alive
            if hasattr(self, 'webview'):
                self.keep_alive(self.webview)
            if hasattr(self, 'youtube_callback'):
                self.keep_alive(self.youtube_callback)
            if hasattr(self, 'audio_player'):
                self.keep_alive(self.audio_player)
                
            # Clear the document area
            self._clear_content_layout()
            
            # Get the document
            self.document_id = document_id
            self.document = self.db_session.query(Document).filter_by(id=document_id).first()
            
            if not self.document:
                raise ValueError(f"Document not found: {document_id}")
            
            # Update extracts view
            if hasattr(self, 'extract_view') and self.extract_view:
                self.extract_view.load_extracts_for_document(document_id)
            
            # Load the document content based on its type
            doc_type = self.document.content_type.lower() if hasattr(self.document, 'content_type') and self.document.content_type else "text"
            
            logger.debug(f"Loading document: {self.document.title} (Type: {doc_type})")
            
            # Handle different document types
            if doc_type == "youtube":
                self._load_youtube()
            elif doc_type == "epub":
                self._load_epub(self.db_session, self.document)
            elif doc_type == "pdf":
                self._load_pdf()
            elif doc_type == "html" or doc_type == "htm":
                self._load_html()
            elif doc_type == "txt":
                self._load_text()
            elif doc_type in ["mp3", "wav", "ogg", "flac", "m4a", "aac"]:
                self._load_audio()
            else:
                # Default to text view
                self._load_text()
            
            # Set window title to document title
            if hasattr(self, 'setWindowTitle') and callable(self.setWindowTitle):
                self.setWindowTitle(self.document.title)
                
            # After loading document successfully, start auto-save timer
            self._init_auto_save_timer()
            
            # Restore reading position if available
            self._restore_position()
            
            return True
        except Exception as e:
<<<<<<< HEAD
            logger.exception(f"Error exporting extracts: {e}")
            QMessageBox.warning(
                self, "Export Error", 
                f"An error occurred while exporting extracts: {str(e)}"
            )

    def _load_audio(self):
        """Load an audio file for playback with position tracking."""
        try:
            # First check if QtMultimedia is available
            if not QT_MULTIMEDIA_AVAILABLE:
                raise ImportError("PyQt6.QtMultimedia is not available. Audio playback requires this module to be properly installed.")
                
            from ui.load_audio_helper import setup_audio_player
=======
            logger.exception(f"Error loading document {document_id}: {e}")
>>>>>>> 88f47231
            
            # Show error in view
            error_widget = QLabel(f"Error loading document: {str(e)}")
            error_widget.setWordWrap(True)
            error_widget.setStyleSheet("color: red; padding: 20px;")
            
            self._clear_content_layout()
            if hasattr(self, 'content_layout'):
                self.content_layout.addWidget(error_widget)
                
            return False
    
    def keep_alive(self, obj):
        """Keep a reference to an object to prevent garbage collection."""
        if not hasattr(self, '_kept_references'):
            self._kept_references = []
        self._kept_references.append(obj)
        
    def _load_text(self):
        """Load and display a text document."""
        try:
            # Load text from file
            file_path = self.document.file_path
            
            # Create text edit
            text_edit = QTextEdit()
            text_edit.setReadOnly(True)
            
            # Try to detect and use correct encoding
            encodings = ['utf-8', 'latin-1', 'cp1252']
            content = None
            
            for encoding in encodings:
                try:
                    with open(file_path, 'r', encoding=encoding) as f:
                        content = f.read()
                    break
                except UnicodeDecodeError:
                    continue
            
            if content is None:
                # Last resort - try binary mode and decode with errors ignored
                with open(file_path, 'rb') as f:
                    content = f.read().decode('utf-8', errors='replace')
            
            # Set text content
            text_edit.setText(content)
            
            # Store content for later use
            self.content_text = content
            
            # Add to layout
            self.content_layout.addWidget(text_edit)
            
            # Store content edit for later use
            self.content_edit = text_edit
            
<<<<<<< HEAD
        except (ImportError, RuntimeError) as e:
            logger.exception(f"Error loading audio file: {e}")
            error_label = QLabel(f"Error loading audio file: {str(e)}\n\nThis may be caused by an incompatible version of PyQt6-Multimedia.\nTry updating it with: pip install PyQt6-Multimedia==6.6.1 -U")
            error_label.setStyleSheet("color: red; padding: 10px;")
            error_label.setWordWrap(True)
            self.content_layout.addWidget(error_label)
            
            # Try to provide alternative playback options
            alt_label = QLabel("You can try opening this audio file with your system's default audio player:")
            alt_label.setStyleSheet("padding: 10px;")
            self.content_layout.addWidget(alt_label)
            
            # Add a button to open the file with the system's default player
            open_button = QPushButton("Open with System Player")
            open_button.clicked.connect(lambda: self._open_with_system_player())
            open_button.setMaximumWidth(200)
            self.content_layout.addWidget(open_button)
            
        except Exception as e:
            logger.exception(f"Unexpected error loading audio file: {e}")
            error_label = QLabel(f"Error loading audio file: {str(e)}")
            error_label.setStyleSheet("color: red;")
            self.content_layout.addWidget(error_label)
            
    def _open_with_system_player(self):
        """Open the audio file with the system's default player."""
        try:
            if not hasattr(self, 'document') or not hasattr(self.document, 'file_path'):
                return
                
            from PyQt6.QtGui import QDesktopServices
            QDesktopServices.openUrl(QUrl.fromLocalFile(self.document.file_path))
            
        except Exception as e:
            logger.exception(f"Error opening file with system player: {e}")
            QMessageBox.warning(self, "Error", f"Could not open the file with system player: {str(e)}")

    def _create_toolbar(self):
        """Create toolbar with common document actions."""
        toolbar = QToolBar()
        toolbar.setIconSize(QSize(16, 16))
        toolbar.setToolButtonStyle(Qt.ToolButtonStyle.ToolButtonTextBesideIcon)
        
        # Navigation actions
        self.prev_button = QAction("Previous", self)
        self.prev_button.setIcon(QApplication.style().standardIcon(QStyle.StandardPixmap.SP_ArrowLeft))
        self.prev_button.setStatusTip("Go to previous document")
        self.prev_button.triggered.connect(self._on_previous)
        toolbar.addAction(self.prev_button)
        
        self.next_button = QAction("Next", self)
        self.next_button.setIcon(QApplication.style().standardIcon(QStyle.StandardPixmap.SP_ArrowRight))
        self.next_button.setStatusTip("Go to next document")
        self.next_button.triggered.connect(self._on_next)
        toolbar.addAction(self.next_button)
        
        toolbar.addSeparator()
        
        # Extract action
        self.extract_button = QAction("Extract", self)
        self.extract_button.setIcon(QApplication.style().standardIcon(QStyle.StandardPixmap.SP_FileDialogDetailedView))
        self.extract_button.setStatusTip("Extract selected text")
        self.extract_button.triggered.connect(self._on_extract)
        toolbar.addAction(self.extract_button)
        
        # Highlight action
        self.highlight_button = QAction("Highlight", self)
        self.highlight_button.setIcon(QApplication.style().standardIcon(QStyle.StandardPixmap.SP_DialogApplyButton))
        self.highlight_button.setStatusTip("Highlight selected text")
        self.highlight_button.triggered.connect(self._on_highlight)
        toolbar.addAction(self.highlight_button)
        
        # Color picker for highlighting
        self.highlight_color_combo = QComboBox()
        self.highlight_color_combo.addItem("Yellow", "yellow")
        self.highlight_color_combo.addItem("Green", "green")
        self.highlight_color_combo.addItem("Blue", "blue")
        self.highlight_color_combo.addItem("Pink", "pink")
        self.highlight_color_combo.addItem("Orange", "orange")
        self.highlight_color_combo.setCurrentIndex(0)
        self.highlight_color_combo.setToolTip("Select highlight color")
        self.highlight_color_combo.setStatusTip("Select highlight color")
        self.highlight_color_combo.setMaximumWidth(80)
        toolbar.addWidget(self.highlight_color_combo)
        
        toolbar.addSeparator()
        
        # Zoom actions
        self.zoom_out_button = QAction("Zoom Out", self)
        self.zoom_out_button.setIcon(QApplication.style().standardIcon(QStyle.StandardPixmap.SP_MediaSeekBackward))
        self.zoom_out_button.setStatusTip("Zoom out")
        self.zoom_out_button.triggered.connect(self._on_zoom_out)
        toolbar.addAction(self.zoom_out_button)
        
        self.zoom_in_button = QAction("Zoom In", self)
        self.zoom_in_button.setIcon(QApplication.style().standardIcon(QStyle.StandardPixmap.SP_MediaSeekForward))
        self.zoom_in_button.setStatusTip("Zoom in")
        self.zoom_in_button.triggered.connect(self._on_zoom_in)
        toolbar.addAction(self.zoom_in_button)
        
        toolbar.addSeparator()
        
        # Incremental reading action
        self.ir_button = QAction("Add to IR", self)
        self.ir_button.setStatusTip("Add to incremental reading queue")
        self.ir_button.triggered.connect(self._on_add_to_incremental_reading)
        toolbar.addAction(self.ir_button)

        # Add Read Later button
        self.read_later_button = QAction("Read Later", self)
        self.read_later_button.setIcon(QApplication.style().standardIcon(QStyle.StandardPixmap.SP_DialogSaveButton))
        self.read_later_button.setStatusTip("Save position for reading later")
        self.read_later_button.triggered.connect(self._on_add_read_later)
        toolbar.addAction(self.read_later_button)

        # Add bookmark button with dropdown menu
        bookmark_button = QToolButton()
        bookmark_button.setText("Bookmarks")
        bookmark_button.setIcon(QApplication.style().standardIcon(QStyle.StandardPixmap.SP_FileDialogContentsView))
        bookmark_button.setToolButtonStyle(Qt.ToolButtonStyle.ToolButtonTextBesideIcon)
        bookmark_button.setPopupMode(QToolButton.ToolButtonPopupMode.MenuButtonPopup)

        # Create menu for bookmarks
        bookmark_menu = QMenu(bookmark_button)

        # Add action to show all bookmarks
        show_all_action = QAction("Show All Bookmarks", bookmark_button)
        show_all_action.triggered.connect(self._on_show_read_later_items)
        bookmark_menu.addAction(show_all_action)

        # Add separator
        bookmark_menu.addSeparator()

        # Set the menu to the button
        bookmark_button.setMenu(bookmark_menu)

        # Connect button click to show all bookmarks
        bookmark_button.clicked.connect(self._on_show_read_later_items)

        # Add to toolbar
        toolbar.addWidget(bookmark_button)
        self.bookmark_button = bookmark_button  # Save reference

        # Add reading stats button
        self.stats_button = QAction("Reading Stats", self)
        self.stats_button.setIcon(QApplication.style().standardIcon(QStyle.StandardPixmap.SP_FileDialogInfoView))
        self.stats_button.setStatusTip("Show reading statistics")
        self.stats_button.triggered.connect(self._on_show_reading_stats)
        toolbar.addAction(self.stats_button)
            
        return toolbar

    def _on_previous(self):
        """Navigate to the previous document."""
        self.navigate.emit("previous")
    
    def _on_next(self):
        """Navigate to the next document."""
        self.navigate.emit("next")

    def _on_zoom_in(self):
        """Zoom in on the document content."""
        if hasattr(self, 'content_edit'):
            if isinstance(self.content_edit, QWebEngineView):
                # For web view, use zoom factor
                current_zoom = self.content_edit.zoomFactor()
                self.content_edit.setZoomFactor(current_zoom * 1.2)
            elif hasattr(self.content_edit, 'zoomIn'):
                # For text edit, use zoom in method
                self.content_edit.zoomIn(2)
    
    def _on_zoom_out(self):
        """Zoom out on the document content."""
        if hasattr(self, 'content_edit'):
            if isinstance(self.content_edit, QWebEngineView):
                # For web view, use zoom factor
                current_zoom = self.content_edit.zoomFactor()
                self.content_edit.setZoomFactor(current_zoom / 1.2)
            elif hasattr(self.content_edit, 'zoomOut'):
                # For text edit, use zoom out method
                self.content_edit.zoomOut(2)

    def _on_add_to_incremental_reading(self):
        """Add the current document to the incremental reading queue."""
=======
            # Restore position if available
            self._restore_position()
            
            logger.info(f"Loaded text document: {file_path}")
            return True
            
        except Exception as e:
            logger.exception(f"Error loading text: {e}")
            error_widget = QLabel(f"Error loading text: {str(e)}")
            error_widget.setWordWrap(True)
            error_widget.setStyleSheet("color: red; padding: 20px;")
            self.content_layout.addWidget(error_widget)
            return False
            
    def _load_html(self):
        """Load and display an HTML document."""
>>>>>>> 88f47231
        try:
            # Load HTML from file
            file_path = self.document.file_path
            
            # Create webview if available, otherwise fall back to text view
            if HAS_WEBENGINE:
                # Read file content
                with open(file_path, 'r', encoding='utf-8', errors='replace') as f:
                    html_content = f.read()
                
                # Create web view
                from PyQt6.QtCore import QUrl
                
                # Create web view with HTML content
                webview = self._create_webview_and_setup(html_content, QUrl.fromLocalFile(os.path.dirname(file_path)))
                
                # Add to layout
                self.content_layout.addWidget(webview)
                
                # Store references
                self.web_view = webview
                self.content_edit = webview
                
                # Store content text for later use
                import re
                # Simple text extraction from HTML
                self.content_text = re.sub(r'<[^>]+>', ' ', html_content)
                
                logger.info(f"Loaded HTML document with WebEngine: {file_path}")
                return True
                
            else:
                # Fall back to text view if web engine not available
                logger.warning("WebEngine not available, falling back to text view for HTML")
                return self._load_text()
                
        except Exception as e:
            logger.exception(f"Error loading HTML: {e}")
            error_widget = QLabel(f"Error loading HTML: {str(e)}")
            error_widget.setWordWrap(True)
            error_widget.setStyleSheet("color: red; padding: 20px;")
            self.content_layout.addWidget(error_widget)
            return False
    
    def _load_pdf(self):
        """Load and display a PDF document."""
        try:
            file_path = self.document.file_path
            
            # Check if file exists
            if not os.path.isfile(file_path):
                logger.error(f"PDF file not found: {file_path}")
                raise FileNotFoundError(f"PDF file not found: {file_path}")
            
            # First try using PyMuPDF for advanced features
            try:
                import fitz  # PyMuPDF
                
                # Custom PDF viewer using PyMuPDF
                from ui.pdf_view import PDFViewWidget
                
                # Create the PDF view widget
                pdf_widget = PDFViewWidget(self.document, self.db_session)
                
                # Connect extract created signal if available
                if hasattr(self, 'extractCreated') and hasattr(pdf_widget, 'extractCreated'):
                    pdf_widget.extractCreated.connect(self.extractCreated.emit)
                
                # Add to layout
                self.content_layout.addWidget(pdf_widget)
                
                # Store content edit for later use
                self.content_edit = pdf_widget
                
                logger.info(f"Loaded PDF with PyMuPDF: {file_path}")
                return True
                
            except (ImportError, Exception) as e:
                logger.warning(f"Could not use PyMuPDF for PDF: {str(e)}. Falling back to QPdfView.")
                # Fall back to QPdfView
                pass
                
            # Fallback: Use QPdfView from Qt
            try:
                from PyQt6.QtPdf import QPdfDocument
                from PyQt6.QtPdfWidgets import QPdfView
                
                # Create PDF view
                pdf_view = QPdfView()
                
                # Create PDF document
                pdf_document = QPdfDocument()
                
                # Load the PDF file
                pdf_document.load(file_path)
                
                # Set the document to the view
                pdf_view.setDocument(pdf_document)
                
                # Add to layout
                self.content_layout.addWidget(pdf_view)
                
                # Store content edit for later use (position tracking)
                self.content_edit = pdf_view
                
                # Extract text content for context
                # This would require a PDF text extraction library
                self.content_text = "PDF content"
                
                # Restore reading position if available
                self._restore_position()
                
                logger.info(f"Loaded PDF with QPdfView: {file_path}")
                return True
            except ImportError:
                logger.error("PDF viewing requires PyQt6.QtPdf and PyQt6.QtPdfWidgets")
                raise ImportError("PDF viewing requires additional modules that are not installed.")
                
        except Exception as e:
            logger.exception(f"Error loading PDF: {e}")
            error_widget = QLabel(f"Error loading PDF: {str(e)}")
            error_widget.setWordWrap(True)
            error_widget.setStyleSheet("color: red; padding: 20px;")
            self.content_layout.addWidget(error_widget)
            return False
    
    def _load_epub(self, db_session, document):
        """Load document in EPUB format."""
        try:
            if not HAS_WEBENGINE:
                raise Exception("Web engine not available for EPUB viewing.")
            
            # Create the web view
            from PyQt6.QtWebEngineWidgets import QWebEngineView
            from PyQt6.QtCore import QUrl
            
            content_edit = QWebEngineView()
            
            # Load the EPUB into the handler
            try:
                from core.document_processor.handlers.epub_handler import EPUBHandler
                
                # Load the file data and prepare it for the webview
                epub_handler = EPUBHandler()
                content_results = epub_handler.extract_content(document.file_path)
                html_content = content_results['html']
                
                # Process the HTML content
                html_content = self._inject_javascript_libraries(html_content)
                
                # Set up the web channel for JavaScript communication
                if not hasattr(self, 'web_channel'):
                    from PyQt6.QtWebChannel import QWebChannel
                    self.web_channel = QWebChannel()
                
                # Set the EPUB content to the web view
                content_edit.setHtml(html_content, QUrl.fromLocalFile(document.file_path))
                
                # Store the web view for later use (important for context menu)
                self.web_view = content_edit
                
                # Create callback handler
                class SelectionHandler(QObject):
                    @pyqtSlot(str)
                    def selectionChanged(self, text):
                        self.parent().selected_text = text
                        if hasattr(self.parent(), 'extract_button'):
                            self.parent().extract_button.setEnabled(bool(text and len(text.strip()) > 0))
                
                # Add the handler to the page
                handler = SelectionHandler(self)
                content_edit.page().setWebChannel(self.web_channel)
                self.web_channel.registerObject("selectionHandler", handler)
                
                # Create a method to check for selection
                def check_selection():
                    content_edit.page().runJavaScript(
                        """
                        (function() {
                            var selection = window.getSelection();
                            var text = selection.toString();
                            return text || window.text_selection || '';
                        })();
                        """,
                        self._handle_webview_selection
                    )
                
                # Store the method for later use
                content_edit.check_selection = check_selection
                
                # Connect context menu
                def context_menu_wrapper(pos):
                    # Check for selection first
                    check_selection()
                    # Process events to ensure we get the selection
                    QApplication.processEvents()
                    # Small delay to ensure selection is processed
                    QTimer.singleShot(50, lambda: self._on_content_menu(pos))
                
                # Set up context menu
                content_edit.setContextMenuPolicy(Qt.ContextMenuPolicy.CustomContextMenu)
                content_edit.customContextMenuRequested.connect(context_menu_wrapper)
                
                # Add position tracking
                content_edit.loadFinished.connect(lambda ok: self._inject_position_tracking_js(content_edit))
                
                # Add it to our layout
                self.content_layout.addWidget(content_edit)
                
                # Store content for later use
                self.content_edit = content_edit
                self.content_text = content_results.get('text', '')
                
                # Start auto-save timer
                self._init_auto_save_timer()
                
                # Restore position
                self._restore_position()
                
                return True
                
            except Exception as e:
                logger.exception(f"Error loading EPUB content: {e}")
                error_widget = QLabel(f"Error loading EPUB: {str(e)}")
                error_widget.setWordWrap(True)
                error_widget.setStyleSheet("color: red; padding: 20px;")
                self.content_layout.addWidget(error_widget)
                return False
                
        except Exception as e:
            logger.exception(f"Error setting up EPUB viewer: {e}")
            error_widget = QLabel(f"Error setting up EPUB viewer: {str(e)}")
            error_widget.setWordWrap(True)
            error_widget.setStyleSheet("color: red; padding: 20px;")
            self.content_layout.addWidget(error_widget)
            return False
    
    def _load_youtube(self):
        """Load and display a YouTube video document."""
        try:
            if not HAS_WEBENGINE:
                raise Exception("WebEngine not available. YouTube viewing requires PyQt6 WebEngine.")
            
            # Extract video ID from document content or URL
            from .load_youtube_helper import setup_youtube_webview, extract_video_id_from_document, WebViewCallback
            
            video_id = extract_video_id_from_document(self.document)
            
            if not video_id:
                raise ValueError("Could not extract YouTube video ID from document")
            
            # Create a QWebEngineView for embedding YouTube
            from PyQt6.QtWebEngineWidgets import QWebEngineView
            web_view = QWebEngineView()
            web_view.setSizePolicy(QSizePolicy.Policy.Expanding, QSizePolicy.Policy.Expanding)
            
            # Create a callback handler for communication with the player
            self.youtube_callback = WebViewCallback(self)
            
            # Configure the YouTube player with our load_youtube_helper
            # Get the target position from the document if available
            target_position = getattr(self.document, 'position', 0)
            
            # Use the proper setup_youtube_webview function with all required parameters
            success, callback = setup_youtube_webview(
                web_view, 
                self.document, 
                video_id, 
                target_position=target_position,
                db_session=self.db_session
            )
            
            if not success:
                raise ValueError(f"Failed to set up YouTube player for video ID: {video_id}")
                
            # Store the enhanced callback
            self.youtube_enhanced_callback = callback
            
            # Add to layout
            self.content_layout.addWidget(web_view)
            
            # Store references
            self.web_view = web_view
            self.content_edit = web_view
            
            # Make web_view focusable to receive keyboard events
            web_view.setFocusPolicy(Qt.FocusPolicy.StrongFocus)
            
            # Add event filter to handle key presses for navigation
            web_view.installEventFilter(self)
            
            # Add transcript view if available
            try:
                # Create a transcript view widget
                from ui.youtube_transcript_view import YouTubeTranscriptView
                transcript_view = YouTubeTranscriptView(video_id, self.db_session)
                transcript_view.setMaximumHeight(200)  # Limit height
                
                # Connect transcript navigation signals if available
                if hasattr(transcript_view, 'seekToTime'):
                    transcript_view.seekToTime.connect(
                        lambda time_sec: web_view.page().runJavaScript(
                            f"if(typeof player !== 'undefined' && player) {{ player.seekTo({time_sec}, true); }}"
                        )
                    )
                
                # Add to layout below the video
                self.content_layout.addWidget(transcript_view)
                
                # Store reference
                self.transcript_view = transcript_view
                
            except Exception as e:
                logger.warning(f"Could not load YouTube transcript: {e}")
                # Continue without transcript
            
            logger.info(f"Loaded YouTube video: {video_id}")
            return True
            
        except Exception as e:
            logger.exception(f"Error loading YouTube video: {e}")
            error_widget = QLabel(f"Error loading YouTube video: {str(e)}")
            error_widget.setWordWrap(True)
            error_widget.setStyleSheet("color: red; padding: 20px;")
            self.content_layout.addWidget(error_widget)
            return False
    
    def _inject_javascript_libraries(self, html_content):
        """Inject common JavaScript libraries into HTML content based on content needs."""
        
        # Check if the document already has a head tag
        has_head = "<head>" in html_content
        has_body = "<body>" in html_content
        
        # Library CDN URLs
        libraries = {
            'markdown': "https://cdn.jsdelivr.net/npm/marked/marked.min.js",
            'mermaid': "https://cdn.jsdelivr.net/npm/mermaid/dist/mermaid.min.js",
            'plotly': "https://cdn.plot.ly/plotly-latest.min.js",
            'katex': "https://cdn.jsdelivr.net/npm/katex@0.16.8/dist/katex.min.js",
            'katex-css': "https://cdn.jsdelivr.net/npm/katex@0.16.8/dist/katex.min.css",
            'katex-autorender': "https://cdn.jsdelivr.net/npm/katex@0.16.8/dist/contrib/auto-render.min.js",
            'three': "https://cdn.jsdelivr.net/npm/three@0.157.0/build/three.min.js"
        }
        
        # Determine which libraries to inject based on content
        to_inject = []
        
        # Check for library markers in content
        if "```mermaid" in html_content or "mermaid" in html_content:
            to_inject.append('mermaid')
        
        if "```math" in html_content or "\\(" in html_content or "\\[" in html_content or "$" in html_content or "math" in html_content.lower():
            to_inject.append('katex')
            to_inject.append('katex-css')
            to_inject.append('katex-autorender')
        
        if "```plotly" in html_content or "Plotly" in html_content:
            to_inject.append('plotly')
        
        if "```markdown" in html_content or "marked" in html_content or "markdown" in html_content.lower():
            to_inject.append('markdown')
        
        if "three.js" in html_content or "THREE." in html_content:
            to_inject.append('three')
        
        # Return original content if no libraries needed or if we can't find insertion points
        if not to_inject or (not has_head and not has_body):
            return html_content
        
        # Build script tags
        scripts = ""
        styles = ""
        
        for lib in to_inject:
            if lib.endswith('-css'):
                styles += f'<link rel="stylesheet" href="{libraries[lib]}">\n'
            else:
                scripts += f'<script src="{libraries[lib]}"></script>\n'
        
        # Add initialization script
        init_script = """
<script>
function initializeCustomLibraries() {
    // Initialize mermaid if available
    if (typeof mermaid !== 'undefined') {
        try {
            mermaid.initialize({
                startOnLoad: true,
                theme: 'neutral'
            });
        } catch (e) {
            console.error('Mermaid init error:', e);
        }
    }
    
    // Initialize KaTeX if available
    if (typeof katex !== 'undefined') {
        console.log('KaTeX detected, initializing...');
        
        // First approach: Find specific elements with class names
        document.querySelectorAll('.math, .katex').forEach(element => {
            try {
                // Get the raw text and trim whitespace
                let texContent = element.textContent.trim();
                console.log('Processing KaTeX element:', texContent.substring(0, 30) + '...');
                
                // Create a new element to render into (to avoid modifying the original)
                let renderElement = document.createElement('div');
                renderElement.className = 'katex-output';
                element.innerHTML = ''; // Clear the original content
                element.appendChild(renderElement);
                
                // Render the KaTeX
                katex.render(texContent, renderElement, {
                    throwOnError: false,
                    displayMode: element.classList.contains('display')
                });
            } catch (e) {
                console.error('KaTeX rendering error:', e);
                element.innerHTML = '<span style="color:red">KaTeX Error: ' + e.message + '</span><br>' + element.textContent;
            }
        });
        
        // Render inline math
        document.querySelectorAll('.math-inline').forEach(element => {
            try {
                let texContent = element.textContent.trim();
                katex.render(texContent, element, {
                    throwOnError: false,
                    displayMode: false
                });
            } catch (e) {
                console.error('KaTeX inline error:', e);
                element.innerHTML = '<span style="color:red">Error</span>';
            }
        });
        
        // Second approach: Use the auto-render extension if available
        if (typeof renderMathInElement !== 'undefined') {
            console.log('Using KaTeX auto-render extension');
            try {
                // Automatically render math in the entire document
                renderMathInElement(document.body, {
                    delimiters: [
                        {left: "$$", right: "$$", display: true},
                        {left: "$", right: "$", display: false},
                        {left: "\\(", right: "\\)", display: false},
                        {left: "\\[", right: "\\]", display: true}
                    ],
                    throwOnError: false
                });
            } catch (e) {
                console.error('KaTeX auto-render error:', e);
            }
        }
    }
    
    // Initialize markdown if available
    if (typeof marked !== 'undefined') {
        console.log('Marked.js detected, initializing...');
        
        // Set up marked options for better rendering
        marked.setOptions({
            gfm: true,          // Enable GitHub flavored markdown
            breaks: true,       // Convert line breaks to <br>
            smartLists: true,   // Use smart list behavior
            smartypants: true,  // Use smart punctuation
            xhtml: true         // Return XHTML compliant output
        });
        
        document.querySelectorAll('.markdown').forEach(element => {
            try {
                // Get the raw text
                let mdContent = element.textContent.trim();
                console.log('Processing Markdown element:', mdContent.substring(0, 30) + '...');
                
                // Parse markdown
                let htmlContent = marked.parse(mdContent);
                
                // Create a wrapper to maintain any styling
                let wrapper = document.createElement('div');
                wrapper.className = 'markdown-output';
                wrapper.innerHTML = htmlContent;
                
                // Replace content
                element.innerHTML = '';
                element.appendChild(wrapper);
            } catch (e) {
                console.error('Markdown error:', e);
                element.innerHTML = '<div class="error">Markdown rendering error: ' + e.message + '</div>';
            }
        });
    }
    
    console.log('Custom libraries initialization complete');
}

// Execute after DOM is fully loaded
document.addEventListener('DOMContentLoaded', function() {
    console.log('DOM loaded, initializing custom libraries');
    setTimeout(initializeCustomLibraries, 100);
});

// Add a button to manually trigger initialization if automatic doesn't work
window.addEventListener('load', function() {
    // Check if any library-specific elements exist but haven't been processed
    let needsInit = (
        (document.querySelector('.markdown') && !document.querySelector('.markdown-output')) ||
        (document.querySelector('.math, .katex') && !document.querySelector('.katex-output'))
    );
    
    if (needsInit) {
        console.log('Library elements found that need initialization');
        
        // Create a button to manually trigger initialization
        let btn = document.createElement('button');
        btn.textContent = 'Initialize Custom Content';
        btn.style.position = 'fixed';
        btn.style.bottom = '10px';
        btn.style.right = '10px';
        btn.style.zIndex = '9999';
        btn.style.padding = '8px 16px';
        btn.style.backgroundColor = '#0066cc';
        btn.style.color = 'white';
        btn.style.border = 'none';
        btn.style.borderRadius = '4px';
        btn.style.cursor = 'pointer';
        
        btn.onclick = function() {
            initializeCustomLibraries();
            btn.textContent = 'Initialization Complete';
            setTimeout(function() { 
                btn.style.display = 'none'; 
            }, 2000);
        };
        
        document.body.appendChild(btn);
        
        // Try one more time automatically
        setTimeout(initializeCustomLibraries, 1000);
    }
});
</script>
"""
        
        # Inject into HTML
        if has_head:
            # Insert before the closing head tag
            html_content = html_content.replace("</head>", styles + scripts + init_script + "</head>")
        elif has_body:
            # Insert after the opening body tag
            html_content = html_content.replace("<body>", "<body>\n" + styles + scripts + init_script)
        else:
            # Wrap the entire content
            html_content = f"""
<!DOCTYPE html>
<html>
<head>
    <meta charset="utf-8">
    <meta name="viewport" content="width=device-width, initial-scale=1">
    <title>Document</title>
    {styles}
    {scripts}
    {init_script}
</head>
<body>
    {html_content}
</body>
</html>
"""
        
        return html_content

    def eventFilter(self, watched, event):
        """Filter events to handle key presses in the web view."""
        if (watched == self.web_view or watched == self.content_edit) and event.type() == QEvent.Type.KeyPress:
            key = event.key()
            
            # Handle N/P keys for navigation
            if key == Qt.Key.Key_N:
                self._on_next()
                return True
            elif key == Qt.Key.Key_P:
                self._on_previous()
                return True
                
        # Let default handler process the event
        return super().eventFilter(watched, event)
<|MERGE_RESOLUTION|>--- conflicted
+++ resolved
@@ -18,12 +18,7 @@
     QWidget, QVBoxLayout, QHBoxLayout, QLabel, 
     QPushButton, QScrollArea, QSplitter, QTextEdit,
     QToolBar, QMenu, QMessageBox, QApplication, QDialog,
-<<<<<<< HEAD
-    QTabWidget, QLineEdit, QSizePolicy, QCheckBox, QSlider, 
-    QInputDialog, QComboBox, QStyle, QTextEdit, QToolButton
-=======
     QSizePolicy, QTabWidget, QApplication, QStyle, QComboBox
->>>>>>> 88f47231
 )
 from PyQt6.QtCore import Qt, pyqtSignal, pyqtSlot, QPoint, QUrl, QObject, QTimer, QSize, QEvent
 from PyQt6.QtGui import QAction, QTextCursor, QColor, QTextCharFormat
@@ -1435,6 +1430,17 @@
                     if (window.qt && window.qt.savePosition) {
                         window.qt.savePosition(newPosition);
                     }
+                    
+                    // Create global namespace
+                    window.qt = {
+                        webChannelTransport: {},
+                        selectionChanged: function(text) {
+                            console.log('Selection fallback called with:', text);
+                            window.text_selection = text;
+                        }
+                    };
+                    
+                    console.log('QWebChannel fallback implementation complete');
                 }
             }, 5000);
             
@@ -1904,26 +1910,6 @@
             return False
         
         try:
-<<<<<<< HEAD
-            # Save position of previous document if any
-            if hasattr(self, 'document_id') and self.document_id and self.document_id != document_id:
-                try:
-                    if hasattr(self, 'position_autosave'):
-                        self.position_autosave.save_position()
-                    
-                    # Also try to use the cleanup event to save position
-                    self.closeEvent(None)
-                except Exception as e:
-                    logger.warning(f"Error saving position for previous document: {e}")
-            
-            # Keep any existing references alive
-            if hasattr(self, 'webview'):
-                self.keep_alive(self.webview)
-            if hasattr(self, 'youtube_callback'):
-                self.keep_alive(self.youtube_callback)
-            if hasattr(self, 'audio_player'):
-                self.keep_alive(self.audio_player)
-=======
             # If position is not provided, calculate it
             if position is None:
                 # For web content
@@ -1942,7 +1928,6 @@
                             position = current_pos / max_value
                         else:
                             position = 0
->>>>>>> 88f47231
                 
                 # Add other content type position calculation here
                 
@@ -1950,58 +1935,6 @@
                 if position is None:
                     return False
             
-<<<<<<< HEAD
-            logger.debug(f"Loading document: {self.document.title} (Type: {doc_type})")
-
-            # Set up position tracking for this document
-            if hasattr(self, 'position_manager'):
-                self.position_manager.current_document_id = document_id
-
-            if hasattr(self, 'position_autosave'):
-                self.position_autosave.set_document(document_id)
-                
-            # Handle different document types
-            if doc_type == "youtube":
-                self._load_youtube()
-            elif doc_type == "epub":
-                success = self._load_epub(self.db_session, self.document)
-                if not success:
-                    # Fallback to HTML view if EPUB loading fails
-                    logger.warning(f"Failed to load EPUB, falling back to HTML view")
-                    self._load_html()
-            elif doc_type == "pdf":
-                self._load_pdf()
-            elif doc_type == "html" or doc_type == "htm":
-                self._load_html()
-            elif doc_type == "txt":
-                self._load_text()
-            elif doc_type in ["mp3", "wav", "ogg", "flac", "m4a", "aac"]:
-                self._load_audio()
-            else:
-                # Default to text view
-                self._load_text()
-            
-            # Set window title to document title
-            if hasattr(self, 'setWindowTitle') and callable(self.setWindowTitle):
-                self.setWindowTitle(self.document.title)
-                
-            # Update read time counter if available
-            if hasattr(self, 'reading_stats_widget'):
-                try:
-                    self.reading_stats_widget.set_document(self.document)
-                except Exception as e:
-                    logger.warning(f"Error initializing reading stats: {e}")
-            
-            # Restore position after a slight delay to ensure document is fully loaded
-            from PyQt6.QtCore import QTimer
-            QTimer.singleShot(500, self._restore_position)
-            
-            # Update last accessed timestamp
-            from datetime import datetime
-            self.document.last_accessed = datetime.utcnow()
-            self.db_session.commit()
-            
-=======
             # Save position to document
             self.document.position = position
             
@@ -2010,25 +1943,23 @@
             self.db_session.commit()
             
             logger.debug(f"Saved document position: {position}")
->>>>>>> 88f47231
             return True
             
-<<<<<<< HEAD
-            self._clear_content_layout()
-            if hasattr(self, 'content_layout'):
-                self.content_layout.addWidget(error_widget)
-            
-=======
         except Exception as e:
             logger.exception(f"Error saving document position: {e}")
->>>>>>> 88f47231
             return False
+
 
     def _handle_webview_selection(self, text):
         """Handle text selection in the WebView."""
         if text and text.strip():
             self.selected_text = text.strip()
             logger.debug(f"Selected text in WebView: {text[:50]}...")
+
+    def _on_position_saved(self, document_id, position):
+        """Handle position saved event."""
+        # This can be used for UI feedback if needed
+        pass
             
     def _on_create_extract(self):
         """Create an extract from the selected text."""
@@ -2131,31 +2062,6 @@
             
             logger.info(f"Created cloze extract: {extract.id}")
             
-<<<<<<< HEAD
-            # Add transcript view if available
-            try:
-                # Get the metadata file path from the document
-                metadata_file = getattr(self.document, 'file_path', None)
-                if not metadata_file:
-                    logger.warning("No metadata file found for YouTube video")
-                    raise ValueError("No metadata file found for YouTube video")
-                
-                # Create a transcript view widget with the correct parameters
-                transcript_view = YouTubeTranscriptView(
-                    self.db_session, 
-                    self.document.id,  # Use document.id instead of document_id
-                    metadata_file
-                )
-                transcript_view.setMaximumHeight(200)  # Limit height
-                
-                # Connect transcript navigation signals if available
-                if hasattr(transcript_view, 'seekToTime'):
-                    transcript_view.seekToTime.connect(
-                        lambda time_sec: web_view.page().runJavaScript(
-                            f"if(typeof player !== 'undefined' && player) {{ player.seekTo({time_sec}, true); }}"
-                        )
-                    )
-=======
             # Show visual feedback in web view if available
             if hasattr(self, 'web_view') and self.web_view:
                 feedback_script = """
@@ -2172,7 +2078,6 @@
                 feedback.style.borderRadius = '5px';
                 feedback.style.zIndex = '9999';
                 feedback.style.fontWeight = 'bold';
->>>>>>> 88f47231
                 
                 document.body.appendChild(feedback);
                 
@@ -2185,24 +2090,6 @@
                 """
                 self.web_view.page().runJavaScript(feedback_script)
                 
-<<<<<<< HEAD
-            except Exception as e:
-                logger.warning(f"Could not load YouTube transcript: {e}")
-                # Show error message to user
-                error_label = QLabel("Could not load video transcript. This might be because:\n"
-                                   "1. The video has no captions\n"
-                                   "2. Captions are disabled\n"
-                                   "3. The video is private or unavailable\n"
-                                   "4. The metadata file is missing")
-                error_label.setWordWrap(True)
-                error_label.setStyleSheet("color: #666; padding: 10px;")
-                self.content_layout.addWidget(error_label)
-                # Continue without transcript
-            
-            logger.info(f"Loaded YouTube video: {video_id}")
-            
-=======
->>>>>>> 88f47231
         except Exception as e:
             logger.exception(f"Error creating cloze: {e}")
             
@@ -2220,275 +2107,6 @@
                 # Store the selected text for use in action handlers
                 self.selected_text = selected_text if has_selection else ""
                 
-<<<<<<< HEAD
-                # Set up the web channel for JavaScript communication
-                if not hasattr(self, 'web_channel'):
-                    from PyQt6.QtWebChannel import QWebChannel
-                    self.web_channel = QWebChannel()
-                
-                # Set the EPUB content to the web view
-                content_edit.setHtml(html_content, QUrl.fromLocalFile(document.file_path))
-                
-                # Store the web view for later use (important for context menu)
-                self.web_view = content_edit
-                self.content_edit = content_edit
-                
-
-                # Add to keep alive to prevent garbage collection
-                self.keep_alive(content_edit)
-
-                # Set up the selection handling and context menu
-                from PyQt6.QtCore import QObject, pyqtSlot
-                
-                class SelectionHandler(QObject):
-                    @pyqtSlot(str)
-                    def selectionChanged(self, text):
-                        self.parent().selected_text = text
-                        if hasattr(self.parent(), 'extract_button'):
-                            self.parent().extract_button.setEnabled(bool(text and len(text.strip()) > 0))
-                
-                # Add the handler to the page
-                handler = SelectionHandler(self)
-                content_edit.page().setWebChannel(self.web_channel)
-                self.web_channel.registerObject("selectionHandler", handler)
-                
-                # Add JavaScript files for enhanced features
-                js_files = [
-                    'position_tracking.js',
-                    'visual_bookmarks.js',
-                    'timeline_view.js'
-                ]
-
-                for js_file in js_files:
-                    js_path = os.path.join(os.path.dirname(__file__), js_file)
-                    if os.path.exists(js_path):
-                        with open(js_path, 'r') as f:
-                            script = f.read()
-                            content_edit.page().runJavaScript(script)
-                    else:
-                        logger.warning(f"JavaScript file not found: {js_path}")
-
-                # Initialize with document ID
-                doc_id_script = f"document.documentElement.setAttribute('data-document-id', '{self.document_id}');"
-                content_edit.page().runJavaScript(doc_id_script)
-
-                # Set up communication handlers for JavaScript features
-                class WebFeaturesHandler(QObject):
-                    """Handler for JavaScript communication."""
-                    
-                    @pyqtSlot(float)
-                    def positionChanged(self, position):
-                        """Handle position changed event from JavaScript."""
-                        self.parent()._on_js_position_changed(position)
-                    
-                    @pyqtSlot(float)
-                    def addBookmark(self, position):
-                        """Handle add bookmark request from JavaScript."""
-                        self.parent()._create_read_later_item(position)
-                    
-                    @pyqtSlot(float, str)
-                    def updateBookmark(self, position, note):
-                        """Handle update bookmark request from JavaScript."""
-                        self.parent()._update_bookmark_note(position, note)
-                    
-                    @pyqtSlot(float)
-                    def removeBookmark(self, position):
-                        """Handle remove bookmark request from JavaScript."""
-                        self.parent()._remove_bookmark(position)
-
-                # Create handler and register with web channel
-                handler = WebFeaturesHandler(self)
-                if not hasattr(self, 'web_channel'):
-                    from PyQt6.QtWebChannel import QWebChannel
-                    self.web_channel = QWebChannel()
-                self.web_channel.registerObject("qtHandler", handler)
-
-                # First, inject the QWebChannel JavaScript API fallback
-                qwebchannel_js = """
-                // Define QWebChannel if needed
-                if (typeof QWebChannel === 'undefined') {
-                    console.log('QWebChannel not found, creating fallback implementation');
-                    class QWebChannel {
-                        constructor(transport, callback) {
-                            console.log('QWebChannel fallback created');
-                            this.transport = transport;
-                            this.objects = {};
-                            
-                            // Add the callback handler object
-                            this.objects.selectionHandler = {
-                                selectionChanged: function(text) {
-                                    console.log('Selection changed in fallback handler:', text);
-                                    if (window.qt && window.qt.selectionChanged) {
-                                        window.qt.selectionChanged(text);
-                                    }
-                                }
-                            };
-                            
-                            // Call the callback with this channel
-                            if (callback) {
-                                setTimeout(function() {
-                                    callback(this);
-                                }.bind(this), 0);
-                            }
-                        }
-                    }
-                    
-                    // Create global namespace
-                    window.qt = {
-                        webChannelTransport: {},
-                        selectionChanged: function(text) {
-                            console.log('Selection fallback called with:', text);
-                            window.text_selection = text;
-                        }
-                    };
-                    
-                    console.log('QWebChannel fallback implementation complete');
-                }
-                
-                // Ensure QWebChannel is properly initialized
-                document.addEventListener('DOMContentLoaded', function() {
-                    console.log('DOM loaded, checking QWebChannel');
-                    if (typeof QWebChannel === 'undefined') {
-                        console.warn('QWebChannel still not defined after DOMContentLoaded');
-                    } else {
-                        console.log('QWebChannel is available');
-                    }
-                });
-                """
-                
-                # Inject custom JavaScript for selection handling
-                selection_js = """
-                // Global variable to store selection
-                window.text_selection = '';
-                
-                // Track selection with standard event
-                document.addEventListener('selectionchange', function() {
-                    var selection = window.getSelection();
-                    var text = selection.toString();
-                    if (text && text.trim().length > 0) {
-                        window.text_selection = text;
-                        
-                        // Try to call Qt callback if it exists
-                        if (window.qt && window.qt.selectionChanged) {
-                            window.qt.selectionChanged(text);
-                        }
-                    }
-                });
-                
-                // Track selection with mouse events for better reliability
-                document.addEventListener('mouseup', function() {
-                    var selection = window.getSelection();
-                    var text = selection.toString();
-                    if (text && text.trim().length > 0) {
-                        window.text_selection = text;
-                        
-                        // Try to call Qt callback if it exists
-                        if (window.qt && window.qt.selectionChanged) {
-                            window.qt.selectionChanged(text);
-                        }
-                    }
-                });
-                
-                // Function to highlight extracted text
-                window.highlightExtractedText = function(color) {
-                    var sel = window.getSelection();
-                    if (sel.rangeCount > 0) {
-                        var range = sel.getRangeAt(0);
-                        
-                        // Create highlight span
-                        var highlightSpan = document.createElement('span');
-                        highlightSpan.className = 'incrementum-highlight';
-                        
-                        // Set color based on parameter or default to yellow
-                        if (!color) color = 'yellow';
-                        
-                        switch(color) {
-                            case 'yellow':
-                                highlightSpan.style.backgroundColor = 'rgba(255, 255, 0, 0.3)';
-                                break;
-                            case 'green':
-                                highlightSpan.style.backgroundColor = 'rgba(0, 255, 0, 0.3)';
-                                break;
-                            case 'blue':
-                                highlightSpan.style.backgroundColor = 'rgba(0, 191, 255, 0.3)';
-                                break;
-                            case 'pink':
-                                highlightSpan.style.backgroundColor = 'rgba(255, 105, 180, 0.3)';
-                                break;
-                            case 'orange':
-                                highlightSpan.style.backgroundColor = 'rgba(255, 165, 0, 0.3)';
-                                break;
-                            default:
-                                highlightSpan.style.backgroundColor = 'rgba(255, 255, 0, 0.3)';
-                        }
-                        
-                        highlightSpan.style.borderRadius = '2px';
-                        
-                        try {
-                            // Apply highlight
-                            range.surroundContents(highlightSpan);
-                            
-                            // Clear selection
-                            sel.removeAllRanges();
-                            
-                            return true;
-                        } catch (e) {
-                            console.error('Error highlighting text:', e);
-                            return false;
-                        }
-                    }
-                    return false;
-                };
-                """
-                
-                # Inject JavaScript to connect with the handler
-                connect_js = """
-                // Connect with Qt web channel
-                if (typeof QWebChannel === 'undefined') {
-                    console.error('QWebChannel is not defined. Using fallback method.');
-                    // Direct fallback for selection handling
-                    window.qt = window.qt || {};
-                    window.qt.selectionChanged = function(text) {
-                        // Handle in a simpler way
-                        console.log('Fallback selection handler called with:', text);
-                        window.text_selection = text;
-                    };
-                } else {
-                    try {
-                        console.log('Attempting to initialize QWebChannel with transport');
-                        if (!qt.webChannelTransport) {
-                            console.warn('webChannelTransport not found, creating dummy');
-                            qt.webChannelTransport = {};
-                        }
-                        
-                        new QWebChannel(qt.webChannelTransport, function(channel) {
-                            console.log('QWebChannel initialized successfully');
-                            window.qt = channel.objects.selectionHandler;
-                            console.log('Selection handler registered:', window.qt);
-                        });
-                    } catch (e) {
-                        console.error('Error initializing QWebChannel:', e);
-                        // Fallback
-                        window.qt = window.qt || {};
-                        window.qt.selectionChanged = function(text) {
-                            console.log('Error fallback selection handler called with:', text);
-                            window.text_selection = text;
-                        };
-                    }
-                }
-                
-                // Global function to check if selection handling is working
-                window.checkSelectionHandler = function() {
-                    console.log('Qt object:', window.qt);
-                    console.log('Current selection:', window.text_selection);
-                    return {
-                        qt: !!window.qt,
-                        selection: window.text_selection,
-                        channelDefined: (typeof QWebChannel !== 'undefined')
-                    };
-                };
-                """
-=======
                 # Add extract action if text is selected
                 if has_selection:
                     extract_action = QAction("Extract Selection", self)
@@ -2518,6 +2136,16 @@
                     orange_action = QAction("Orange", self)
                     orange_action.triggered.connect(lambda: self._highlight_with_color("orange"))
                     highlight_menu.addAction(orange_action)
+
+                    # Add Read Later option
+                    read_later_action = QAction("Read Later (🔖)", self)
+                    read_later_action.triggered.connect(self._on_add_read_later)
+                    menu.addAction(read_later_action)
+
+                    # Add reading stats option
+                    stats_action = QAction("Reading Statistics 📊", self)
+                    stats_action.triggered.connect(self._on_show_reading_stats)
+                    menu.addAction(stats_action)
                     
                     menu.addMenu(highlight_menu)
                     
@@ -2535,28 +2163,13 @@
                 add_to_ir_action = QAction("Add to Incremental Reading", self)
                 add_to_ir_action.triggered.connect(self._on_add_to_incremental_reading)
                 menu.addAction(add_to_ir_action)
->>>>>>> 88f47231
                 
                 mark_progress_action = QAction("Mark Reading Progress", self)
                 mark_progress_action.triggered.connect(self._on_mark_reading_progress)
                 menu.addAction(mark_progress_action)
                 
-<<<<<<< HEAD
-                # Inject the scripts after the page has loaded - order matters!
-                content_edit.loadFinished.connect(lambda ok: content_edit.page().runJavaScript(qwebchannel_js))
-                # Add a small delay to ensure the QWebChannel script has time to execute
-                content_edit.loadFinished.connect(lambda ok: QTimer.singleShot(100, lambda: content_edit.page().runJavaScript(selection_js)))
-                content_edit.loadFinished.connect(lambda ok: QTimer.singleShot(200, lambda: content_edit.page().runJavaScript(connect_js)))
-                
-                # Add a diagnostic check after a delay
-                content_edit.loadFinished.connect(lambda ok: QTimer.singleShot(500, lambda: content_edit.page().runJavaScript(
-                    "window.checkSelectionHandler ? window.checkSelectionHandler() : 'Not available'",
-                    lambda result: logger.debug(f"Selection handler check: {result}")
-                )))
-=======
                 # Add zoom actions
                 menu.addSeparator()
->>>>>>> 88f47231
                 
                 zoom_in_action = QAction("Zoom In", self)
                 zoom_in_action.triggered.connect(self._on_zoom_in)
@@ -2611,181 +2224,6 @@
             menu.exec(self.mapToGlobal(position))
             
         except Exception as e:
-<<<<<<< HEAD
-            logger.exception(f"Error setting up EPUB viewer: {e}")
-            error_widget = QLabel(f"Error setting up EPUB viewer: {str(e)}")
-            error_widget.setWordWrap(True)
-            error_widget.setStyleSheet("color: red; padding: 20px;")
-            self.content_layout.addWidget(error_widget)
-            return False
-
-    def _on_add_read_later(self):
-        """Add current position to Read Later."""
-        try:
-            if not hasattr(self, 'document_id') or not self.document_id:
-                logger.warning("No document loaded")
-                return
-
-            # Get current position
-            if hasattr(self, 'web_view') and self.web_view:
-                # For web view, get scroll position using JavaScript
-                self.web_view.page().runJavaScript(
-                    "window.scrollY || document.documentElement.scrollTop || document.body.scrollTop || 0;",
-                    lambda result: self._create_read_later_item(result)
-                )
-            elif hasattr(self, 'content_edit') and hasattr(self.content_edit, 'verticalScrollBar'):
-                # For text edit or other scrollable widgets
-                scrollbar = self.content_edit.verticalScrollBar()
-                position = scrollbar.value()
-                self._create_read_later_item(position)
-            elif hasattr(self, 'audio_player') and hasattr(self.audio_player, 'audioPosition'):
-                # For audio player
-                position = self.audio_player.audioPosition()
-                self._create_read_later_item(position)
-            elif hasattr(self, 'pdf_view') and hasattr(self.pdf_view, 'currentPage'):
-                # For PDF viewer
-                position = self.pdf_view.currentPage()
-                self._create_read_later_item(position)
-            else:
-                QMessageBox.warning(
-                    self, "Read Later",
-                    "Unable to determine reading position for this document type."
-                )
-
-        except Exception as e:
-            logger.exception(f"Error adding to Read Later: {e}")
-            QMessageBox.warning(
-                self, "Error",
-                f"An error occurred: {str(e)}"
-            )
-
-    def _create_read_later_item(self, position):
-        """Create a Read Later item with the given position."""
-        try:
-            # Ask for note
-            note, ok = QInputDialog.getText(
-                self,
-                "Add to Read Later",
-                "Enter a note for this position (optional):",
-                text=""
-            )
-
-            if not ok:
-                return
-
-            # Add to manager
-            item = self.read_later_manager.add_item(
-                document_id=self.document_id,
-                position=position,
-                note=note if note else None
-            )
-
-            # Add visual bookmark if in web view
-            if hasattr(self, 'web_view') and self.web_view:
-                # Add visual bookmark with JavaScript
-                script = f"""
-                if (typeof addVisualBookmark === 'function') {{
-                    addVisualBookmark({position}, "{note.replace('"', '')}");
-                    true;
-                }} else {{
-                    false;
-                }}
-                """
-                self.web_view.page().runJavaScript(script)
-
-            QMessageBox.information(
-                self, "Read Later",
-                "Position saved for reading later."
-            )
-
-        except Exception as e:
-            logger.exception(f"Error creating Read Later item: {e}")
-            QMessageBox.warning(
-                self, "Error",
-                f"An error occurred: {str(e)}"
-            )
-
-    def _on_show_read_later_items(self):
-        """Show Read Later items dialog."""
-        try:
-            from ui.read_later_feature import ReadLaterDialog
-
-            dialog = ReadLaterDialog(self.db_session, self)
-            dialog.itemSelected.connect(self._on_read_later_item_selected)
-            dialog.exec()
-
-        except Exception as e:
-            logger.exception(f"Error showing Read Later items: {e}")
-            QMessageBox.warning(
-                self, "Error",
-                f"An error occurred: {str(e)}"
-            )
-
-    def _on_read_later_item_selected(self, document_id, position):
-        """Handle selection of a Read Later item."""
-        try:
-            # Check if the document is already loaded
-            if hasattr(self, 'document_id') and self.document_id == document_id:
-                # Just restore position
-                self._restore_read_later_position(position)
-            else:
-                # Load the document
-                self.load_document(document_id)
-
-                # Set a timer to restore position after document is loaded
-                from PyQt6.QtCore import QTimer
-                QTimer.singleShot(500, lambda: self._restore_read_later_position(position))
-
-        except Exception as e:
-            logger.exception(f"Error loading Read Later item: {e}")
-            QMessageBox.warning(
-                self, "Error",
-                f"An error occurred: {str(e)}"
-            )
-
-    def _restore_read_later_position(self, position):
-        """Restore a specific position for the current document."""
-        if hasattr(self, 'web_view') and self.web_view:
-            # For web view, use JavaScript to set scroll position
-            script = f"""
-            if (typeof restoreDocumentPosition === 'function') {{
-                restoreDocumentPosition({position});
-            }} else {{
-                window.scrollTo(0, {position});
-            }}
-            """
-            self.web_view.page().runJavaScript(script)
-
-        elif hasattr(self, 'content_edit') and hasattr(self.content_edit, 'verticalScrollBar'):
-            # For scrollable widgets
-            scrollbar = self.content_edit.verticalScrollBar()
-            if scrollbar:
-                scrollbar.setValue(position)
-
-        elif hasattr(self, 'audio_player') and hasattr(self.audio_player, 'setAudioPosition'):
-            # For audio player
-            self.audio_player.setAudioPosition(position)
-
-        elif hasattr(self, 'pdf_view') and hasattr(self.pdf_view, 'goToPage'):
-            # For PDF viewer
-            self.pdf_view.goToPage(int(position))
-
-    def _on_show_reading_stats(self):
-        """Show reading statistics dialog."""
-        try:
-            dialog = ReadingStatsDialog(self, self)
-            dialog.exec()
-
-        except Exception as e:
-            logger.exception(f"Error showing reading statistics: {e}")
-            QMessageBox.warning(
-                self, "Error",
-                f"An error occurred: {str(e)}"
-            )
-    
-    def _on_extract(self):
-        """Create extract from selected text."""
-=======
             logger.exception(f"Error showing context menu: {e}")
             QMessageBox.warning(
                 self, "Error", 
@@ -2794,7 +2232,6 @@
 
     def _highlight_with_color(self, color):
         """Highlight the selected text with the specified color."""
->>>>>>> 88f47231
         try:
             # Set the color in the dropdown to match
             for i in range(self.highlight_color_combo.count()):
@@ -3071,6 +2508,10 @@
     def _load_audio(self):
         """Load an audio file for playback with position tracking."""
         try:
+            # First check if QtMultimedia is available
+            if not QT_MULTIMEDIA_AVAILABLE:
+                raise ImportError("PyQt6.QtMultimedia is not available. Audio playback requires this module to be properly installed.")
+                
             from ui.load_audio_helper import setup_audio_player
             
             # Calculate initial position
@@ -3093,11 +2534,42 @@
             self.document.last_accessed = datetime.now()
             self.db_session.commit()
             
+        except (ImportError, RuntimeError) as e:
+            logger.exception(f"Error loading audio file: {e}")
+            error_label = QLabel(f"Error loading audio file: {str(e)}\n\nThis may be caused by an incompatible version of PyQt6-Multimedia.\nTry updating it with: pip install PyQt6-Multimedia==6.6.1 -U")
+            error_label.setStyleSheet("color: red; padding: 10px;")
+            error_label.setWordWrap(True)
+            self.content_layout.addWidget(error_label)
+            
+            # Try to provide alternative playback options
+            alt_label = QLabel("You can try opening this audio file with your system's default audio player:")
+            alt_label.setStyleSheet("padding: 10px;")
+            self.content_layout.addWidget(alt_label)
+            
+            # Add a button to open the file with the system's default player
+            open_button = QPushButton("Open with System Player")
+            open_button.clicked.connect(lambda: self._open_with_system_player())
+            open_button.setMaximumWidth(200)
+            self.content_layout.addWidget(open_button)
+            
         except Exception as e:
-            logger.exception(f"Error loading audio file: {e}")
+            logger.exception(f"Unexpected error loading audio file: {e}")
             error_label = QLabel(f"Error loading audio file: {str(e)}")
             error_label.setStyleSheet("color: red;")
             self.content_layout.addWidget(error_label)
+            
+    def _open_with_system_player(self):
+        """Open the audio file with the system's default player."""
+        try:
+            if not hasattr(self, 'document') or not hasattr(self.document, 'file_path'):
+                return
+                
+            from PyQt6.QtGui import QDesktopServices
+            QDesktopServices.openUrl(QUrl.fromLocalFile(self.document.file_path))
+            
+        except Exception as e:
+            logger.exception(f"Error opening file with system player: {e}")
+            QMessageBox.warning(self, "Error", f"Could not open the file with system player: {str(e)}")
 
     def _create_toolbar(self):
         """Create toolbar with common document actions."""
@@ -3169,7 +2641,49 @@
         self.ir_button.setStatusTip("Add to incremental reading queue")
         self.ir_button.triggered.connect(self._on_add_to_incremental_reading)
         toolbar.addAction(self.ir_button)
-        
+
+        # Add Read Later button
+        self.read_later_button = QAction("Read Later", self)
+        self.read_later_button.setIcon(QApplication.style().standardIcon(QStyle.StandardPixmap.SP_DialogSaveButton))
+        self.read_later_button.setStatusTip("Save position for reading later")
+        self.read_later_button.triggered.connect(self._on_add_read_later)
+        toolbar.addAction(self.read_later_button)
+
+        # Add bookmark button with dropdown menu
+        bookmark_button = QToolButton()
+        bookmark_button.setText("Bookmarks")
+        bookmark_button.setIcon(QApplication.style().standardIcon(QStyle.StandardPixmap.SP_FileDialogContentsView))
+        bookmark_button.setToolButtonStyle(Qt.ToolButtonStyle.ToolButtonTextBesideIcon)
+        bookmark_button.setPopupMode(QToolButton.ToolButtonPopupMode.MenuButtonPopup)
+
+        # Create menu for bookmarks
+        bookmark_menu = QMenu(bookmark_button)
+
+        # Add action to show all bookmarks
+        show_all_action = QAction("Show All Bookmarks", bookmark_button)
+        show_all_action.triggered.connect(self._on_show_read_later_items)
+        bookmark_menu.addAction(show_all_action)
+
+        # Add separator
+        bookmark_menu.addSeparator()
+
+        # Set the menu to the button
+        bookmark_button.setMenu(bookmark_menu)
+
+        # Connect button click to show all bookmarks
+        bookmark_button.clicked.connect(self._on_show_read_later_items)
+
+        # Add to toolbar
+        toolbar.addWidget(bookmark_button)
+        self.bookmark_button = bookmark_button  # Save reference
+
+        # Add reading stats button
+        self.stats_button = QAction("Reading Stats", self)
+        self.stats_button.setIcon(QApplication.style().standardIcon(QStyle.StandardPixmap.SP_FileDialogInfoView))
+        self.stats_button.setStatusTip("Show reading statistics")
+        self.stats_button.triggered.connect(self._on_show_reading_stats)
+        toolbar.addAction(self.stats_button)
+            
         return toolbar
 
     def _on_previous(self):
@@ -3232,153 +2746,6 @@
                 logger.warning("No document loaded")
                 return
                 
-<<<<<<< HEAD
-            position = document.position
-            logger.info(f"Restoring position {position} for document {self.document.title}")
-                
-            # Function to verify restoration was successful
-            def verify_restoration(success=True):
-                if success:
-                    logger.info(f"Successfully restored position for {self.document.title}")
-                else:
-                    logger.warning(f"Failed to restore position for {self.document.title}")
-                
-            # Restore position based on content type
-            doc_type = document.content_type.lower() if hasattr(document, 'content_type') and document.content_type else "text"
-            
-            if hasattr(self, 'web_view') and self.web_view:
-                # For web view, use JavaScript to set scroll position with a delay
-                # to ensure document is fully loaded
-                from PyQt6.QtCore import QTimer
-                
-                def apply_scroll():
-                    # First simple scroll attempt
-                    scroll_script = f"window.scrollTo(0, {document.position});"
-                    self.web_view.page().runJavaScript(scroll_script)
-                    
-                    # Enhanced scroll for reliability
-                    enhanced_script = f"""
-                    (function() {{
-                        // First attempt simple scroll
-                        window.scrollTo(0, {position});
-                        
-                        // Then force scroll on all potential elements
-                        var scrollElements = [
-                            document.documentElement,
-                            document.body,
-                            document.querySelector('html'),
-                            document.querySelector('body'),
-                            document.querySelector('main'),
-                            document.querySelector('.content'),
-                            document.querySelector('#content'),
-                            document.querySelector('.main')
-                        ];
-                        
-                        for (var i = 0; i < scrollElements.length; i++) {{
-                            var el = scrollElements[i];
-                            if (el) {{
-                                el.scrollTop = {position};
-                            }}
-                        }}
-                        
-                        // Get actual scroll position to verify
-                        return window.scrollY || document.documentElement.scrollTop || document.body.scrollTop || 0;
-                    }})();
-                    """
-                    self.web_view.page().runJavaScript(enhanced_script, lambda result: verify_restoration(abs(result - position) < 50))
-                    
-                    logger.debug(f"Applied web scroll to position {position}")
-                
-                # First attempt immediately
-                apply_scroll()
-                
-                # Multiple attempts with increasing delays for complex documents
-                QTimer.singleShot(500, apply_scroll)
-                QTimer.singleShot(1000, apply_scroll)
-                QTimer.singleShot(2000, apply_scroll)
-                
-            elif doc_type == "pdf" and hasattr(self, 'content_edit'):
-                # For PDF content
-                try:
-                    # Try different PDF interfaces
-                    if hasattr(self.content_edit, 'set_view_state'):
-                        # For newer PDF view with state management
-                        state = {'page': int(position)}
-                        if hasattr(document, 'extra_info') and document.extra_info:
-                            try:
-                                import json
-                                extra_info = json.loads(document.extra_info)
-                                if 'pdf_state' in extra_info:
-                                    # Merge with saved PDF state (zoom, position within page)
-                                    state.update(extra_info['pdf_state'])
-                            except Exception as e:
-                                logger.warning(f"Error parsing PDF extra info: {e}")
-                                
-                        self.content_edit.set_view_state(state)
-                        verify_restoration()
-                    elif hasattr(self.content_edit, 'goToPage'):
-                        # Direct page navigation
-                        self.content_edit.goToPage(int(position))
-                        verify_restoration()
-                    elif hasattr(self.content_edit, '_on_page_requested'):
-                        # Via event
-                        self.content_edit._on_page_requested(int(position))
-                        verify_restoration()
-                    else:
-                        logger.warning(f"PDF view doesn't support position restoration")
-                        verify_restoration(False)
-                except Exception as e:
-                    logger.exception(f"Error restoring PDF position: {e}")
-                    verify_restoration(False)
-                
-            elif hasattr(self, 'content_edit') and hasattr(self.content_edit, 'verticalScrollBar'):
-                # For widgets with scroll bars, set the value directly
-                try:
-                    scrollbar = self.content_edit.verticalScrollBar()
-                    if scrollbar:
-                        scrollbar.setValue(int(position))
-                        # Try again after a delay to handle layout changes
-                        QTimer.singleShot(500, lambda: scrollbar.setValue(int(position)))
-                        verify_restoration(True)
-                    else:
-                        logger.warning(f"No scrollbar found for content editor")
-                        verify_restoration(False)
-                except Exception as e:
-                    logger.exception(f"Error restoring scrollbar position: {e}")
-                    verify_restoration(False)
-            
-            elif hasattr(self, 'content_edit') and hasattr(self.content_edit, 'setAudioPosition'):
-                # For audio content
-                try:
-                    self.content_edit.setAudioPosition(position)
-                    verify_restoration(True)
-                except Exception as e:
-                    logger.exception(f"Error restoring audio position: {e}")
-                    verify_restoration(False)
-                    
-            else:
-                logger.warning(f"Unsupported content type for position restoration: {doc_type}")
-                verify_restoration(False)
-                
-        except Exception as e:
-            logger.exception(f"Error restoring reading position: {e}")
-            # Continue without restoring position
-
-
-    def _handle_webview_selection(self, text):
-        """Handle text selection in the WebView."""
-        if text and text.strip():
-            self.selected_text = text.strip()
-            logger.debug(f"Selected text in WebView: {text[:50]}...")
-
-    def _on_position_saved(self, document_id, position):
-        """Handle position saved event."""
-        # This can be used for UI feedback if needed
-        pass
-            
-    def _on_create_extract(self):
-        """Create an extract from the selected text."""
-=======
             # Get the selected highlight color
             color_name = self.highlight_color_combo.currentData()
             
@@ -3485,7 +2852,6 @@
     
     def _process_highlight_text(self, selected_text, color_name='yellow'):
         """Process text after highlighting from web view or text edit."""
->>>>>>> 88f47231
         try:
             if not selected_text or len(selected_text.strip()) < 5:
                 QMessageBox.warning(
@@ -3648,53 +3014,6 @@
                         }}
                     }}
                     
-<<<<<<< HEAD
-                    pink_action = QAction("Pink", self)
-                    pink_action.triggered.connect(lambda: self._highlight_with_color("pink"))
-                    highlight_menu.addAction(pink_action)
-                    
-                    orange_action = QAction("Orange", self)
-                    orange_action.triggered.connect(lambda: self._highlight_with_color("orange"))
-                    highlight_menu.addAction(orange_action)
-
-                    # Add Read Later option
-                    read_later_action = QAction("Read Later (🔖)", self)
-                    read_later_action.triggered.connect(self._on_add_read_later)
-                    menu.addAction(read_later_action)
-
-                    # Add reading stats option
-                    stats_action = QAction("Reading Statistics 📊", self)
-                    stats_action.triggered.connect(self._on_show_reading_stats)
-                    menu.addAction(stats_action)
-                    
-                    menu.addMenu(highlight_menu)
-                    
-                    # Add separator
-                    menu.addSeparator()
-                else:
-                    # If we're in a WebView and there's no selection, add a message
-                    if hasattr(self, 'web_view') and self.web_view:
-                        info_action = QAction("Select text to extract", self)
-                        info_action.setEnabled(False)
-                        menu.addAction(info_action)
-                        menu.addSeparator()
-                
-                # Add document actions
-                add_to_ir_action = QAction("Add to Incremental Reading", self)
-                add_to_ir_action.triggered.connect(self._on_add_to_incremental_reading)
-                menu.addAction(add_to_ir_action)
-                
-                mark_progress_action = QAction("Mark Reading Progress", self)
-                mark_progress_action.triggered.connect(self._on_mark_reading_progress)
-                menu.addAction(mark_progress_action)
-                
-                # Add zoom actions
-                menu.addSeparator()
-                
-                zoom_in_action = QAction("Zoom In", self)
-                zoom_in_action.triggered.connect(self._on_zoom_in)
-                menu.addAction(zoom_in_action)
-=======
                     return false;
                 }})();
                 """
@@ -3704,7 +3023,6 @@
                 cursor = self.content_edit.textCursor()
                 cursor.setPosition(0)
                 self.content_edit.setTextCursor(cursor)
->>>>>>> 88f47231
                 
                 if self.content_edit.find(extract.content):
                     # Text found, it's now selected
@@ -4019,24 +3337,7 @@
             
             return True
         except Exception as e:
-<<<<<<< HEAD
-            logger.exception(f"Error exporting extracts: {e}")
-            QMessageBox.warning(
-                self, "Export Error", 
-                f"An error occurred while exporting extracts: {str(e)}"
-            )
-
-    def _load_audio(self):
-        """Load an audio file for playback with position tracking."""
-        try:
-            # First check if QtMultimedia is available
-            if not QT_MULTIMEDIA_AVAILABLE:
-                raise ImportError("PyQt6.QtMultimedia is not available. Audio playback requires this module to be properly installed.")
-                
-            from ui.load_audio_helper import setup_audio_player
-=======
             logger.exception(f"Error loading document {document_id}: {e}")
->>>>>>> 88f47231
             
             # Show error in view
             error_widget = QLabel(f"Error loading document: {str(e)}")
@@ -4094,192 +3395,6 @@
             # Store content edit for later use
             self.content_edit = text_edit
             
-<<<<<<< HEAD
-        except (ImportError, RuntimeError) as e:
-            logger.exception(f"Error loading audio file: {e}")
-            error_label = QLabel(f"Error loading audio file: {str(e)}\n\nThis may be caused by an incompatible version of PyQt6-Multimedia.\nTry updating it with: pip install PyQt6-Multimedia==6.6.1 -U")
-            error_label.setStyleSheet("color: red; padding: 10px;")
-            error_label.setWordWrap(True)
-            self.content_layout.addWidget(error_label)
-            
-            # Try to provide alternative playback options
-            alt_label = QLabel("You can try opening this audio file with your system's default audio player:")
-            alt_label.setStyleSheet("padding: 10px;")
-            self.content_layout.addWidget(alt_label)
-            
-            # Add a button to open the file with the system's default player
-            open_button = QPushButton("Open with System Player")
-            open_button.clicked.connect(lambda: self._open_with_system_player())
-            open_button.setMaximumWidth(200)
-            self.content_layout.addWidget(open_button)
-            
-        except Exception as e:
-            logger.exception(f"Unexpected error loading audio file: {e}")
-            error_label = QLabel(f"Error loading audio file: {str(e)}")
-            error_label.setStyleSheet("color: red;")
-            self.content_layout.addWidget(error_label)
-            
-    def _open_with_system_player(self):
-        """Open the audio file with the system's default player."""
-        try:
-            if not hasattr(self, 'document') or not hasattr(self.document, 'file_path'):
-                return
-                
-            from PyQt6.QtGui import QDesktopServices
-            QDesktopServices.openUrl(QUrl.fromLocalFile(self.document.file_path))
-            
-        except Exception as e:
-            logger.exception(f"Error opening file with system player: {e}")
-            QMessageBox.warning(self, "Error", f"Could not open the file with system player: {str(e)}")
-
-    def _create_toolbar(self):
-        """Create toolbar with common document actions."""
-        toolbar = QToolBar()
-        toolbar.setIconSize(QSize(16, 16))
-        toolbar.setToolButtonStyle(Qt.ToolButtonStyle.ToolButtonTextBesideIcon)
-        
-        # Navigation actions
-        self.prev_button = QAction("Previous", self)
-        self.prev_button.setIcon(QApplication.style().standardIcon(QStyle.StandardPixmap.SP_ArrowLeft))
-        self.prev_button.setStatusTip("Go to previous document")
-        self.prev_button.triggered.connect(self._on_previous)
-        toolbar.addAction(self.prev_button)
-        
-        self.next_button = QAction("Next", self)
-        self.next_button.setIcon(QApplication.style().standardIcon(QStyle.StandardPixmap.SP_ArrowRight))
-        self.next_button.setStatusTip("Go to next document")
-        self.next_button.triggered.connect(self._on_next)
-        toolbar.addAction(self.next_button)
-        
-        toolbar.addSeparator()
-        
-        # Extract action
-        self.extract_button = QAction("Extract", self)
-        self.extract_button.setIcon(QApplication.style().standardIcon(QStyle.StandardPixmap.SP_FileDialogDetailedView))
-        self.extract_button.setStatusTip("Extract selected text")
-        self.extract_button.triggered.connect(self._on_extract)
-        toolbar.addAction(self.extract_button)
-        
-        # Highlight action
-        self.highlight_button = QAction("Highlight", self)
-        self.highlight_button.setIcon(QApplication.style().standardIcon(QStyle.StandardPixmap.SP_DialogApplyButton))
-        self.highlight_button.setStatusTip("Highlight selected text")
-        self.highlight_button.triggered.connect(self._on_highlight)
-        toolbar.addAction(self.highlight_button)
-        
-        # Color picker for highlighting
-        self.highlight_color_combo = QComboBox()
-        self.highlight_color_combo.addItem("Yellow", "yellow")
-        self.highlight_color_combo.addItem("Green", "green")
-        self.highlight_color_combo.addItem("Blue", "blue")
-        self.highlight_color_combo.addItem("Pink", "pink")
-        self.highlight_color_combo.addItem("Orange", "orange")
-        self.highlight_color_combo.setCurrentIndex(0)
-        self.highlight_color_combo.setToolTip("Select highlight color")
-        self.highlight_color_combo.setStatusTip("Select highlight color")
-        self.highlight_color_combo.setMaximumWidth(80)
-        toolbar.addWidget(self.highlight_color_combo)
-        
-        toolbar.addSeparator()
-        
-        # Zoom actions
-        self.zoom_out_button = QAction("Zoom Out", self)
-        self.zoom_out_button.setIcon(QApplication.style().standardIcon(QStyle.StandardPixmap.SP_MediaSeekBackward))
-        self.zoom_out_button.setStatusTip("Zoom out")
-        self.zoom_out_button.triggered.connect(self._on_zoom_out)
-        toolbar.addAction(self.zoom_out_button)
-        
-        self.zoom_in_button = QAction("Zoom In", self)
-        self.zoom_in_button.setIcon(QApplication.style().standardIcon(QStyle.StandardPixmap.SP_MediaSeekForward))
-        self.zoom_in_button.setStatusTip("Zoom in")
-        self.zoom_in_button.triggered.connect(self._on_zoom_in)
-        toolbar.addAction(self.zoom_in_button)
-        
-        toolbar.addSeparator()
-        
-        # Incremental reading action
-        self.ir_button = QAction("Add to IR", self)
-        self.ir_button.setStatusTip("Add to incremental reading queue")
-        self.ir_button.triggered.connect(self._on_add_to_incremental_reading)
-        toolbar.addAction(self.ir_button)
-
-        # Add Read Later button
-        self.read_later_button = QAction("Read Later", self)
-        self.read_later_button.setIcon(QApplication.style().standardIcon(QStyle.StandardPixmap.SP_DialogSaveButton))
-        self.read_later_button.setStatusTip("Save position for reading later")
-        self.read_later_button.triggered.connect(self._on_add_read_later)
-        toolbar.addAction(self.read_later_button)
-
-        # Add bookmark button with dropdown menu
-        bookmark_button = QToolButton()
-        bookmark_button.setText("Bookmarks")
-        bookmark_button.setIcon(QApplication.style().standardIcon(QStyle.StandardPixmap.SP_FileDialogContentsView))
-        bookmark_button.setToolButtonStyle(Qt.ToolButtonStyle.ToolButtonTextBesideIcon)
-        bookmark_button.setPopupMode(QToolButton.ToolButtonPopupMode.MenuButtonPopup)
-
-        # Create menu for bookmarks
-        bookmark_menu = QMenu(bookmark_button)
-
-        # Add action to show all bookmarks
-        show_all_action = QAction("Show All Bookmarks", bookmark_button)
-        show_all_action.triggered.connect(self._on_show_read_later_items)
-        bookmark_menu.addAction(show_all_action)
-
-        # Add separator
-        bookmark_menu.addSeparator()
-
-        # Set the menu to the button
-        bookmark_button.setMenu(bookmark_menu)
-
-        # Connect button click to show all bookmarks
-        bookmark_button.clicked.connect(self._on_show_read_later_items)
-
-        # Add to toolbar
-        toolbar.addWidget(bookmark_button)
-        self.bookmark_button = bookmark_button  # Save reference
-
-        # Add reading stats button
-        self.stats_button = QAction("Reading Stats", self)
-        self.stats_button.setIcon(QApplication.style().standardIcon(QStyle.StandardPixmap.SP_FileDialogInfoView))
-        self.stats_button.setStatusTip("Show reading statistics")
-        self.stats_button.triggered.connect(self._on_show_reading_stats)
-        toolbar.addAction(self.stats_button)
-            
-        return toolbar
-
-    def _on_previous(self):
-        """Navigate to the previous document."""
-        self.navigate.emit("previous")
-    
-    def _on_next(self):
-        """Navigate to the next document."""
-        self.navigate.emit("next")
-
-    def _on_zoom_in(self):
-        """Zoom in on the document content."""
-        if hasattr(self, 'content_edit'):
-            if isinstance(self.content_edit, QWebEngineView):
-                # For web view, use zoom factor
-                current_zoom = self.content_edit.zoomFactor()
-                self.content_edit.setZoomFactor(current_zoom * 1.2)
-            elif hasattr(self.content_edit, 'zoomIn'):
-                # For text edit, use zoom in method
-                self.content_edit.zoomIn(2)
-    
-    def _on_zoom_out(self):
-        """Zoom out on the document content."""
-        if hasattr(self, 'content_edit'):
-            if isinstance(self.content_edit, QWebEngineView):
-                # For web view, use zoom factor
-                current_zoom = self.content_edit.zoomFactor()
-                self.content_edit.setZoomFactor(current_zoom / 1.2)
-            elif hasattr(self.content_edit, 'zoomOut'):
-                # For text edit, use zoom out method
-                self.content_edit.zoomOut(2)
-
-    def _on_add_to_incremental_reading(self):
-        """Add the current document to the incremental reading queue."""
-=======
             # Restore position if available
             self._restore_position()
             
@@ -4296,7 +3411,6 @@
             
     def _load_html(self):
         """Load and display an HTML document."""
->>>>>>> 88f47231
         try:
             # Load HTML from file
             file_path = self.document.file_path
