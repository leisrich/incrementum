--- conflicted
+++ resolved
@@ -14,25 +14,11 @@
     QSpinBox, QDoubleSpinBox, QComboBox,
     QFrame
 )
-<<<<<<< HEAD
-
-# Check for QtMultimedia availability
-QT_MULTIMEDIA_AVAILABLE = True
-try:
-    from PyQt6.QtMultimedia import (
-        QMediaPlayer, QAudioOutput, 
-        QMediaMetaData, QMediaFormat
-    )
-except (ImportError, RuntimeError) as e:
-    QT_MULTIMEDIA_AVAILABLE = False
-    logging.getLogger(__name__).error(f"Failed to import QtMultimedia: {e}")
-=======
 from PyQt6.QtMultimedia import (
     QMediaPlayer, QAudioOutput, 
     QMediaMetaData, QMediaFormat
 )
 from PyQt6.QtGui import QPainter, QBrush, QPen, QColor
->>>>>>> 88f47231
 
 logger = logging.getLogger(__name__)
 
